"""
Potential scenarios:

- Running from a Windows native "cmd"
  - Targeting Windows native (os.subsystem = None)
    - No need of bash (no conf at all)
    - Need to build in bash (tools.microsoft.bash:subsystem=xxx,
                             tools.microsoft.bash:path=<path>,
                             conanfile.win_bash)
    - Need to run (tests) in bash (tools.microsoft.bash:subsystem=xxx,
                                   tools.microsoft.bash:path=<path>,
                                   conanfile.win_bash_run)
  - Targeting Subsystem (os.subsystem = msys2/cygwin)
    - Always builds and runs in bash (tools.microsoft.bash:path)

- Running from a subsytem terminal (tools.microsoft.bash:subsystem=xxx,
                                    tools.microsoft.bash:path=None) NO ERROR mode for not specifying it? =CURRENT?
  - Targeting Windows native (os.subsystem = None)
  - Targeting Subsystem (os.subsystem = msys2/cygwin)

"""
import os
import platform
import re

from conan.tools.build import cmd_args_to_string
from conans.errors import ConanException

WINDOWS = "windows"
MSYS2 = 'msys2'
MSYS = 'msys'
CYGWIN = 'cygwin'
WSL = 'wsl'  # Windows Subsystem for Linux
SFU = 'sfu'  # Windows Services for UNIX


def command_env_wrapper(conanfile, command, envfiles, envfiles_folder, scope="build"):
    from conan.tools.env.environment import environment_wrap_command
    if getattr(conanfile, "conf", None) is None:
        # TODO: No conf, no profile defined!! This happens at ``export()`` time
        #  Is it possible to run a self.run() in export() in bash?
        #  Is it necessary? Shouldn't be
        return command

    active = conanfile.conf.get("tools.microsoft.bash:active", check_type=bool)
    subsystem = conanfile.conf.get("tools.microsoft.bash:subsystem")

    if platform.system() == "Windows" and (
            (conanfile.win_bash and scope == "build") or
            (conanfile.win_bash_run and scope == "run")):
        if subsystem is None:
            raise ConanException("win_bash/win_bash_run defined but no "
                                 "tools.microsoft.bash:subsystem")
        if active:
            wrapped_cmd = environment_wrap_command(envfiles, envfiles_folder, command)
        else:
            wrapped_cmd = _windows_bash_wrapper(conanfile, command, envfiles, envfiles_folder)
    else:
        wrapped_cmd = environment_wrap_command(envfiles, envfiles_folder, command)
    return wrapped_cmd


def _windows_bash_wrapper(conanfile, command, env, envfiles_folder):
    from conan.tools.env import Environment
    from conan.tools.env.environment import environment_wrap_command
    """ Will wrap a unix command inside a bash terminal It requires to have MSYS2, CYGWIN, or WSL"""

    subsystem = conanfile.conf.get("tools.microsoft.bash:subsystem")
    if not platform.system() == "Windows":
        raise ConanException("Command only for Windows operating system")

    shell_path = conanfile.conf.get("tools.microsoft.bash:path")
    if not shell_path:
        raise ConanException("The config 'tools.microsoft.bash:path' is "
                             "needed to run commands in a Windows subsystem")
    env = env or []
    if subsystem == MSYS2:
        # Configure MSYS2 to inherith the PATH
        msys2_mode_env = Environment()
        _msystem = {"x86": "MINGW32"}.get(conanfile.settings.get_safe("arch"), "MINGW64")
        # https://www.msys2.org/wiki/Launchers/ dictates that the shell should be launched with
        # - MSYSTEM defined
        # - CHERE_INVOKING is necessary to keep the CWD and not change automatically to the user home
        msys2_mode_env.define("MSYSTEM", _msystem)
        msys2_mode_env.define("MSYS2_PATH_TYPE", "inherit")
        # So --login do not change automatically to the user home
        msys2_mode_env.define("CHERE_INVOKING", "1")
        path = os.path.join(conanfile.generators_folder, "msys2_mode.bat")
        # Make sure we save pure .bat files, without sh stuff
        wb, conanfile.win_bash = conanfile.win_bash, None
        msys2_mode_env.vars(conanfile, "build").save_bat(path)
        conanfile.win_bash = wb
        env.append(path)

    wrapped_shell = '"%s"' % shell_path if " " in shell_path else shell_path
    wrapped_shell = environment_wrap_command(env, envfiles_folder, wrapped_shell,
                                             accepted_extensions=("bat", "ps1"))

    # Wrapping the inside_command enable to prioritize our environment, otherwise /usr/bin go
    # first and there could be commands that we want to skip
    wrapped_user_cmd = environment_wrap_command(env, envfiles_folder, command,
                                                accepted_extensions=("sh", ))
    wrapped_user_cmd = _escape_windows_cmd(wrapped_user_cmd)
<<<<<<< HEAD
    final_command = '{} -c {}'.format(wrapped_shell, wrapped_user_cmd)
=======

    # according to https://www.msys2.org/wiki/Launchers/, it is necessary to use --login shell
    # running without it is discouraged
    final_command = '{} --login -c {}'.format(wrapped_shell, wrapped_user_cmd)
>>>>>>> aad870b5
    return final_command


def _escape_windows_cmd(command):
    """ To use in a regular windows cmd.exe
        1. Adds escapes so the argument can be unpacked by CommandLineToArgvW()
        2. Adds escapes for cmd.exe so the argument survives cmd.exe's substitutions.

        Useful to escape commands to be executed in a windows bash (msys2, cygwin etc)
    """
    quoted_arg = cmd_args_to_string([command])
    return "".join(["^%s" % arg if arg in r'()%!^"<>&|' else arg for arg in quoted_arg])


def deduce_subsystem(conanfile, scope):
    """ used by:
    - EnvVars: to decide if using :  ; as path separator, translate paths to subsystem
               and decide to generate a .bat or .sh
    - Autotools: to define the full abs path to the "configure" script
    - GnuDeps: to map all the paths from dependencies
    - Aggregation of envfiles: to map each aggregated path to the subsystem
    - unix_path: util for recipes
    """
    if scope.startswith("build"):
        the_os = conanfile.settings_build.get_safe("os")
        if the_os is None:
            raise ConanException("The 'build' profile must have a 'os' declared")
    else:
        the_os = conanfile.settings.get_safe("os")

    if not str(the_os).startswith("Windows"):
        return None

    subsystem = conanfile.conf.get("tools.microsoft.bash:subsystem")
    if not subsystem:
        if conanfile.win_bash:
            raise ConanException("win_bash=True but tools.microsoft.bash:subsystem "
                                 "configuration not defined")
        if conanfile.win_bash_run:
            raise ConanException("win_bash_run=True but tools.microsoft.bash:subsystem "
                                 "configuration not defined")
        return WINDOWS
    active = conanfile.conf.get("tools.microsoft.bash:active", check_type=bool)
    if active:
        return subsystem

    if scope.startswith("build"):  # "run" scope do not follow win_bash
        if conanfile.win_bash:
            return subsystem
    elif scope.startswith("run"):
        if conanfile.win_bash_run:
            return subsystem

    return WINDOWS


def subsystem_path(subsystem, path):
    """"Used to translate windows paths to MSYS unix paths like
    c/users/path/to/file. Not working in a regular console or MinGW!
    """
    if subsystem is None or subsystem == WINDOWS:
        return path

    if os.path.exists(path):
        # if the path doesn't exist (and abs) we cannot guess the casing
        path = get_cased_path(path)

    if path.startswith('\\\\?\\'):
        path = path[4:]
    path = path.replace(":/", ":\\")
    append_prefix = re.match(r'[a-z]:\\', path, re.IGNORECASE)
    pattern = re.compile(r'([a-z]):\\', re.IGNORECASE)
    path = pattern.sub('/\\1/', path).replace('\\', '/')

    if append_prefix:
        if subsystem in (MSYS, MSYS2):
            return path.lower()
        elif subsystem == CYGWIN:
            return '/cygdrive' + path.lower()
        elif subsystem == WSL:
            return '/mnt' + path[0:2].lower() + path[2:]
        elif subsystem == SFU:
            path = path.lower()
            return '/dev/fs' + path[0] + path[1:].capitalize()
    else:
        return path if subsystem == WSL else path.lower()
    return None


def get_cased_path(name):
    if platform.system() != "Windows":
        return name
    if not os.path.isabs(name):
        name = os.path.abspath(name)

    result = []
    current = name
    while True:
        parent, child = os.path.split(current)
        if parent == current:
            break

        child_cased = child
        if os.path.exists(parent):
            children = os.listdir(parent)
            for c in children:
                if c.upper() == child.upper():
                    child_cased = c
                    break
        result.append(child_cased)
        current = parent
    drive, _ = os.path.splitdrive(current)
    result.append(drive)
    return os.sep.join(reversed(result))<|MERGE_RESOLUTION|>--- conflicted
+++ resolved
@@ -101,14 +101,9 @@
     wrapped_user_cmd = environment_wrap_command(env, envfiles_folder, command,
                                                 accepted_extensions=("sh", ))
     wrapped_user_cmd = _escape_windows_cmd(wrapped_user_cmd)
-<<<<<<< HEAD
-    final_command = '{} -c {}'.format(wrapped_shell, wrapped_user_cmd)
-=======
-
     # according to https://www.msys2.org/wiki/Launchers/, it is necessary to use --login shell
     # running without it is discouraged
     final_command = '{} --login -c {}'.format(wrapped_shell, wrapped_user_cmd)
->>>>>>> aad870b5
     return final_command
 
 
