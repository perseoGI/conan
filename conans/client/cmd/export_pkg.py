--- conflicted
+++ resolved
@@ -4,14 +4,10 @@
 from conans.cli.output import ConanOutput
 from conans.client import packager
 from conans.client.conanfile.package import run_package_method
-<<<<<<< HEAD
-from conans.errors import ConanException
-=======
-from conans.client.graph.graph import BINARY_SKIP, BINARY_INVALID
-from conans.client.graph.graph_manager import load_deps_info
-from conans.client.installer import add_env_conaninfo
+
+
+from conans.client.graph.graph import BINARY_INVALID
 from conans.errors import ConanException, ConanInvalidConfiguration
->>>>>>> c1680c1f
 from conans.model.ref import PackageReference
 
 
@@ -37,7 +33,8 @@
     nodes = deps_graph.root.neighbors()
     pkg_node = nodes[0]
     if pkg_node.binary == BINARY_INVALID:
-        msg = "{}: Invalid ID: {}".format(ref, pkg_node.conanfile.info.invalid)
+        binary, reason = pkg_node.conanfile.info.invalid
+        msg = "{}: Invalid ID: {}: {}".format(ref, binary, reason)
         raise ConanInvalidConfiguration(msg)
     conanfile = pkg_node.conanfile
 
