--- conflicted
+++ resolved
@@ -1,22 +1,15 @@
 import os
 
 from conans.client.conanfile.build import run_build_method
-from conans.errors import (ConanException, NotFoundException, conanfile_exception_formatter)
+from conans.errors import (ConanException, conanfile_exception_formatter)
 from conans.model.conan_file import get_env_context_manager
-from conans.paths import CONANFILE, CONANFILE_TXT
 from conans.util.files import mkdir
 from conans.util.log import logger
 
 
-<<<<<<< HEAD
-def cmd_build(app, conanfile_path, conan_file, source_folder, build_folder, package_folder,
-              install_folder, test=False, should_configure=True, should_build=True, should_install=True,
-              should_test=True):
-=======
-def cmd_build(app, conanfile_path, base_path, source_folder, build_folder, package_folder,
-              install_folder, test=False, should_configure=True, should_build=True,
+def cmd_build(app, conanfile_path, conan_file, base_path, source_folder, build_folder,
+              package_folder, install_folder, test=False, should_configure=True, should_build=True,
               should_install=True, should_test=True):
->>>>>>> fd6a3bcc
     """ Call to build() method saved on the conanfile.py
     param conanfile_path: path to a conanfile.py
     """
