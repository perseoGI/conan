import ast
import os
import shutil
import sys

import yaml

from conans.client.file_copier import FileCopier
from conans.client.output import Color, ScopedOutput
from conans.client.remover import DiskRemover
from conans.client.tools import chdir
from conans.errors import ConanException, ConanV2Exception, conanfile_exception_formatter
from conans.model.manifest import FileTreeManifest
from conans.model.ref import ConanFileReference
from conans.model.scm import SCM, get_scm_data
from conans.paths import CONANFILE, DATA_YML
from conans.search.search import search_recipes, search_packages
from conans.util.conan_v2_mode import conan_v2_error
from conans.util.files import is_dirty, load, rmdir, save, set_dirty, remove, mkdir, \
    merge_directories, clean_dirty
from conans.util.log import logger

isPY38 = bool(sys.version_info.major == 3 and sys.version_info.minor == 8)


def export_alias(package_layout, target_ref, output):
    revision_mode = "hash"
    conanfile = """
from conans import ConanFile

class AliasConanfile(ConanFile):
    alias = "%s"
    revision_mode = "%s"
""" % (target_ref.full_str(), revision_mode)

    save(package_layout.conanfile(), conanfile)
    manifest = FileTreeManifest.create(package_layout.export())
    manifest.save(folder=package_layout.export())

    # Create the metadata for the alias
    _update_revision_in_metadata(package_layout=package_layout,
                                 output=output, path=None, manifest=manifest,
                                 revision_mode=revision_mode)


def check_casing_conflict(cache, ref):
    # Check for casing conflict
    # Maybe a platform check could be added, but depends on disk partition
    refs = search_recipes(cache, ref, ignorecase=True)
    refs2 = [ConanFileReference(r.name, r.version, r.user if ref.user else None,
                                r.channel if ref.channel else None, validate=False) for r in refs]

    if refs and ref not in refs2:
        raise ConanException("Cannot export package with same name but different case\n"
                             "You exported '%s' but already existing '%s'"
                             % (str(ref), " ".join(str(s) for s in refs)))


def cmd_export(app, conanfile_path, name, version, user, channel, keep_source,
               export=True, graph_lock=None, ignore_dirty=False):
    """ Export the recipe
    param conanfile_path: the original source directory of the user containing a
                       conanfile.py
    """
    loader, cache, hook_manager, output = app.loader, app.cache, app.hook_manager, app.out
    conanfile = loader.load_export(conanfile_path, name, version, user, channel)

    # FIXME: Conan 2.0, deprecate CONAN_USER AND CONAN_CHANNEL and remove this try excepts
    # Take the default from the env vars if they exist to not break behavior
    try:
        user = conanfile.user
    except ConanV2Exception:
        raise
    except ConanException:
        user = None

    try:
        channel = conanfile.channel
    except ConanV2Exception:
        raise
    except ConanException:
        channel = None

    ref = ConanFileReference(conanfile.name, conanfile.version, user, channel)

    # If we receive lock information, python_requires could have been locked
    if graph_lock:
        node_id = graph_lock.get_consumer(ref)
        python_requires = graph_lock.python_requires(node_id)
        # TODO: check that the locked python_requires are different from the loaded ones
        app.range_resolver.clear_output()  # invalidate previous version range output
        conanfile = loader.load_export(conanfile_path, conanfile.name, conanfile.version,
                                       ref.user, ref.channel, python_requires)

    check_casing_conflict(cache=cache, ref=ref)
    package_layout = cache.package_layout(ref, short_paths=conanfile.short_paths)
    if not export:
        metadata = package_layout.load_metadata()
        recipe_revision = metadata.recipe.revision
        ref = ref.copy_with_rev(recipe_revision)
        if graph_lock:
            graph_lock.update_exported_ref(node_id, ref)
        return ref

    _check_settings_for_warnings(conanfile, output)

    hook_manager.execute("pre_export", conanfile=conanfile, conanfile_path=conanfile_path,
                         reference=package_layout.ref)
    logger.debug("EXPORT: %s" % conanfile_path)

    output.highlight("Exporting package recipe")
    output = conanfile.output

    # Copy sources to target folders
    with package_layout.conanfile_write_lock(output=output):
        # Get previous manifest
        try:
            previous_manifest = package_layout.recipe_manifest()
        except IOError:
            previous_manifest = None

        package_layout.export_remove()
        export_folder = package_layout.export()
        export_src_folder = package_layout.export_sources()
        mkdir(export_folder)
        mkdir(export_src_folder)
        origin_folder = os.path.dirname(conanfile_path)
        export_recipe(conanfile, origin_folder, export_folder)
        export_source(conanfile, origin_folder, export_src_folder)
        shutil.copy2(conanfile_path, package_layout.conanfile())

        # Calculate the "auto" values and replace in conanfile.py
        scm_data, local_src_folder = _capture_scm_auto_fields(conanfile,
                                                              os.path.dirname(conanfile_path),
                                                              package_layout, output,
                                                              ignore_dirty)
        # Clear previous scm_folder
        modified_recipe = False
        scm_sources_folder = package_layout.scm_sources()
        if local_src_folder and not keep_source:
            # Copy the local scm folder to scm_sources in the cache
            mkdir(scm_sources_folder)
            _export_scm(scm_data, local_src_folder, scm_sources_folder, output)
            # https://github.com/conan-io/conan/issues/5195#issuecomment-551840597
            # It will cause the source folder to be removed (needed because the recipe still has
            # the "auto" with uncommitted changes)
            modified_recipe = True

        # Execute post-export hook before computing the digest
        hook_manager.execute("post_export", conanfile=conanfile, reference=package_layout.ref,
                             conanfile_path=package_layout.conanfile())

        # Compute the new digest
        manifest = FileTreeManifest.create(export_folder, export_src_folder)
        modified_recipe |= not previous_manifest or previous_manifest != manifest
        if modified_recipe:
            output.success('A new %s version was exported' % CONANFILE)
            output.info('Folder: %s' % export_folder)
        else:
            output.info("The stored package has not changed")
            manifest = previous_manifest  # Use the old one, keep old timestamp
        manifest.save(export_folder)

    # Compute the revision for the recipe
    revision = _update_revision_in_metadata(package_layout=package_layout,
                                            output=output,
                                            path=os.path.dirname(conanfile_path),
                                            manifest=manifest,
                                            revision_mode=conanfile.revision_mode)

    # FIXME: Conan 2.0 Clear the registry entry if the recipe has changed
    source_folder = package_layout.source()
    if os.path.exists(source_folder):
        try:
            if is_dirty(source_folder):
                output.info("Source folder is corrupted, forcing removal")
                rmdir(source_folder)
                clean_dirty(source_folder)
            elif modified_recipe and not keep_source:
                output.info("Package recipe modified in export, forcing source folder removal")
                output.info("Use the --keep-source, -k option to skip it")
                rmdir(source_folder)
        except BaseException as e:
            output.error("Unable to delete source folder. Will be marked as corrupted for deletion")
            output.warn(str(e))
            set_dirty(source_folder)

    packages = search_packages(package_layout, query=None)
    metadata = package_layout.load_metadata()
    recipe_revision = metadata.recipe.revision
    to_remove = [pid for pid in packages if
                 metadata.packages.get(pid) and
                 metadata.packages.get(pid).recipe_revision != recipe_revision]
    if to_remove:
        output.info("Removing the local binary packages from different recipe revisions")
        remover = DiskRemover()
        remover.remove_packages(package_layout, ids_filter=to_remove)

    ref = ref.copy_with_rev(revision)
    output.info("Exported revision: %s" % revision)
    if graph_lock:
        graph_lock.update_exported_ref(node_id, ref)
    return ref


def _check_settings_for_warnings(conanfile, output):
    if not conanfile.settings:
        return
    try:
        if 'os_build' not in conanfile.settings:
            return
        if 'os' not in conanfile.settings:
            return

        output.writeln("*" * 60, front=Color.BRIGHT_RED)
        output.writeln("  This package defines both 'os' and 'os_build' ",
                       front=Color.BRIGHT_RED)
        output.writeln("  Please use 'os' for libraries and 'os_build'",
                       front=Color.BRIGHT_RED)
        output.writeln("  only for build-requires used for cross-building",
                       front=Color.BRIGHT_RED)
        output.writeln("*" * 60, front=Color.BRIGHT_RED)
    except ConanException:
        pass


def _capture_scm_auto_fields(conanfile, conanfile_dir, package_layout, output, ignore_dirty):
    """Deduce the values for the scm auto fields or functions assigned to 'url' or 'revision'
       and replace the conanfile.py contents.
       Returns a tuple with (scm_data, path_to_scm_local_directory)"""
    scm_data = get_scm_data(conanfile)
    if not scm_data:
        return None, None

    # Resolve SCMData in the user workspace (someone may want to access CVS or import some py)
    scm = SCM(scm_data, conanfile_dir, output)
    captured = scm_data.capture_origin or scm_data.capture_revision

    if not captured:
        # We replace not only "auto" values, also evaluated functions (e.g from a python_require)
        _replace_scm_data_in_recipe(package_layout, scm_data)
        return scm_data, None

    if not scm.is_pristine() and not ignore_dirty:
        output.warn("There are uncommitted changes, skipping the replacement of 'scm.url' and "
                    "'scm.revision' auto fields. Use --ignore-dirty to force it. The 'conan "
                    "upload' command will prevent uploading recipes with 'auto' values in these "
                    "fields.")
        origin = scm.get_qualified_remote_url(remove_credentials=True)
        local_src_path = scm.get_local_path_to_url(origin)
        return scm_data, local_src_path

    if scm_data.url == "auto":
        origin = scm.get_qualified_remote_url(remove_credentials=True)
        if not origin:
            output.warn("Repo origin cannot be deduced, 'auto' fields won't be replaced."
                        " 'conan upload' command will prevent uploading recipes with 'auto'"
                        " values in these fields.")
            local_src_path = scm.get_local_path_to_url(origin)
            return scm_data, local_src_path
        if scm.is_local_repository():
            output.warn("Repo origin looks like a local path: %s" % origin)
        output.success("Repo origin deduced by 'auto': %s" % origin)
        scm_data.url = origin

    if scm_data.revision == "auto":
        # If it is pristine by default we don't replace the "auto" unless forcing
        # This prevents the recipe to get uploaded pointing to an invalid commit
        scm_data.revision = scm.get_revision()
        output.success("Revision deduced by 'auto': %s" % scm_data.revision)

    local_src_path = scm.get_local_path_to_url(scm_data.url)
    _replace_scm_data_in_recipe(package_layout, scm_data)

    return scm_data, local_src_path


<<<<<<< HEAD
def _replace_scm_data_in_recipe(package_layout, scm_data):
    conandata_path = os.path.join(package_layout.export(), DATA_YML)
    conandata_yml = {}
    if os.path.exists(conandata_path):
        conandata_yml = yaml.safe_load(load(conandata_path))
        conandata_yml = conandata_yml or {}  # In case the conandata is a blank file
        if '.conan' in conandata_yml:
            raise ConanException("Field '.conan' inside '{}' file is reserved to "
                                 "Conan usage.".format(DATA_YML))
    scm_data_copied = scm_data.as_dict()
    scm_data_copied.pop('username', None)
    scm_data_copied.pop('password', None)
    conandata_yml['.conan'] = {'scm': scm_data_copied}
=======
def _replace_scm_data_in_recipe(package_layout, scm_data, scm_to_conandata):
    if scm_to_conandata:
        conandata_path = os.path.join(package_layout.export(), DATA_YML)
        conandata_yml = {}
        if os.path.exists(conandata_path):
            conandata_yml = yaml.safe_load(load(conandata_path))
            conandata_yml = conandata_yml or {}  # In case the conandata is a blank file
            if '.conan' in conandata_yml:
                raise ConanException("Field '.conan' inside '{}' file is reserved to "
                                     "Conan usage.".format(DATA_YML))
        scm_data_copied = scm_data.as_dict()
        scm_data_copied.pop('username', None)
        scm_data_copied.pop('password', None)
        conandata_yml['.conan'] = {'scm': scm_data_copied}

        save(conandata_path, yaml.safe_dump(conandata_yml, default_flow_style=False))
    else:
        conan_v2_error("general.scm_to_conandata should be set to 1")
        _replace_scm_data_in_conanfile(package_layout.conanfile(), scm_data)


def _replace_scm_data_in_conanfile(conanfile_path, scm_data):
    # FIXME: Remove in Conan 2.0, it will use conandata.yml as the only way
    # Parsing and replacing the SCM field
    content = load(conanfile_path)
    headers = []

    if six.PY2:
        # Workaround for https://bugs.python.org/issue22221
        lines_without_headers = []
        lines = content.splitlines(True)
        for line in lines:
            if not lines_without_headers and line.startswith("#"):
                headers.append(line)
            else:
                lines_without_headers.append(line)
        content = ''.join(lines_without_headers)

    lines = content.splitlines(True)
    tree = ast.parse(content)
    to_replace = []
    comments = []
    class_line = None
    tab_size = 4
    for i_body, item in enumerate(tree.body):
        if isinstance(item, ast.ClassDef):
            statements = item.body
            class_line = item.lineno
            for i, stmt in enumerate(item.body):
                if isinstance(stmt, ast.Assign) and len(stmt.targets) == 1:
                    line = lines[stmt.lineno - 1]
                    tab_size = len(line) - len(line.lstrip())
                    if isinstance(stmt.targets[0], ast.Name) and stmt.targets[0].id == "scm":
                        try:
                            if i + 1 == len(statements):  # Last statement in my ClassDef
                                if i_body + 1 == len(tree.body):  # Last statement over all
                                    next_line = len(lines)
                                else:
                                    next_line = tree.body[i_body + 1].lineno - 1
                            else:
                                # Next statement can be a comment or anything else
                                next_statement = statements[i + 1]
                                if isPY38 and isinstance(next_statement, ast.Expr):
                                    # Python 3.8 properly parses multiline comments with start
                                    # and end lines, here we preserve the same (wrong)
                                    # implementation of previous releases
                                    next_line = next_statement.end_lineno - 1
                                else:
                                    next_line = next_statement.lineno - 1
                                next_line_content = lines[next_line].strip()
                                if (next_line_content.endswith('"""') or
                                    next_line_content.endswith("'''")):
                                    next_line += 1
                        except IndexError:
                            next_line = stmt.lineno
                        replace = [line for line in lines[(stmt.lineno - 1):next_line]]
                        to_replace.append("".join(replace).lstrip())
                        comments = [line.strip('\n') for line in replace
                                    if line.strip().startswith("#") or not line.strip()]
                        break

    if len(to_replace) > 1:
        raise ConanException("The conanfile.py defines more than one class level 'scm' attribute")

    new_text = "scm = " + ",\n          ".join(str(scm_data).split(",")) + "\n"

    if len(to_replace) == 0:
        # SCM exists, but not found in the conanfile, probably inherited from superclass
        # FIXME: This will inject the lines only the latest class declared in the conanfile
        tmp = lines[0:class_line]
        tmp.append("{}{}".format(" " * tab_size, new_text))
        tmp.extend(lines[class_line:])
        content = ''.join(tmp)
    else:
        if comments:
            new_text += '\n'.join(comments) + "\n"
        content = content.replace(to_replace[0], new_text)
        content = content if not headers else ''.join(headers) + content
>>>>>>> 7a0f6176

    save(conandata_path, yaml.safe_dump(conandata_yml, default_flow_style=False))


def _detect_scm_revision(path):
    if not path:
        raise ConanException("Not path supplied")

    repo_type = SCM.detect_scm(path)
    if not repo_type:
        raise ConanException("'{}' repository not detected".format(repo_type))

    repo_obj = SCM.availables.get(repo_type)(path)
    return repo_obj.get_revision(), repo_type, repo_obj.is_pristine()


def _update_revision_in_metadata(package_layout, output, path, manifest,
                                 revision_mode):
    if revision_mode not in ["scm", "hash"]:
        raise ConanException("Revision mode should be one of 'hash' (default) or 'scm'")

    # Use the proper approach depending on 'revision_mode'
    if revision_mode == "hash":
        revision = manifest.summary_hash
        output.info("Using the exported files summary hash as the recipe"
                    " revision: {} ".format(revision))
    else:
        try:
            rev_detected, repo_type, is_pristine = _detect_scm_revision(path)
        except Exception as exc:
            error_msg = "Cannot detect revision using '{}' mode from repository at " \
                        "'{}'".format(revision_mode, path)
            raise ConanException("{}: {}".format(error_msg, exc))

        revision = rev_detected

        output.info("Using %s commit as the recipe revision: %s" % (repo_type, revision))
        if not is_pristine:
            output.warn("Repo status is not pristine: there might be modified files")

    with package_layout.update_metadata() as metadata:
        metadata.recipe.revision = revision

    return revision


def _classify_patterns(patterns):
    patterns = patterns or []
    included, excluded = [], []
    for p in patterns:
        if p.startswith("!"):
            excluded.append(p[1:])
        else:
            included.append(p)
    return included, excluded


def _export_scm(scm_data, origin_folder, scm_sources_folder, output):
    """ Copy the local folder to the scm_sources folder in the cache, this enables to work
        with local sources without committing and pushing changes to the scm remote.
        https://github.com/conan-io/conan/issues/5195"""
    excluded = SCM(scm_data, origin_folder, output).excluded_files
    excluded.append("conanfile.py")
    output.info("SCM: Getting sources from folder: %s" % origin_folder)
    merge_directories(origin_folder, scm_sources_folder, excluded=excluded)


def export_source(conanfile, origin_folder, destination_source_folder):
    if callable(conanfile.exports_sources):
        raise ConanException("conanfile 'exports_sources' shouldn't be a method, "
                             "use 'export_sources()' instead")

    if isinstance(conanfile.exports_sources, str):
        conanfile.exports_sources = (conanfile.exports_sources,)

    included_sources, excluded_sources = _classify_patterns(conanfile.exports_sources)
    copier = FileCopier([origin_folder], destination_source_folder)
    for pattern in included_sources:
        copier(pattern, links=True, excludes=excluded_sources)
    output = conanfile.output
    package_output = ScopedOutput("%s exports_sources" % output.scope, output)
    copier.report(package_output)

    _run_method(conanfile, "export_sources", origin_folder, destination_source_folder, output)


def export_recipe(conanfile, origin_folder, destination_folder):
    if callable(conanfile.exports):
        raise ConanException("conanfile 'exports' shouldn't be a method, use 'export()' instead")
    if isinstance(conanfile.exports, str):
        conanfile.exports = (conanfile.exports,)

    output = conanfile.output
    package_output = ScopedOutput("%s exports" % output.scope, output)

    if os.path.exists(os.path.join(origin_folder, DATA_YML)):
        package_output.info("File '{}' found. Exporting it...".format(DATA_YML))
        tmp = [DATA_YML]
        if conanfile.exports:
            tmp.extend(conanfile.exports)  # conanfile.exports could be a tuple (immutable)
        conanfile.exports = tmp

    included_exports, excluded_exports = _classify_patterns(conanfile.exports)

    try:
        os.unlink(os.path.join(origin_folder, CONANFILE + 'c'))
    except OSError:
        pass

    copier = FileCopier([origin_folder], destination_folder)
    for pattern in included_exports:
        copier(pattern, links=True, excludes=excluded_exports)
    copier.report(package_output)

    _run_method(conanfile, "export", origin_folder, destination_folder, output)


def _run_method(conanfile, method, origin_folder, destination_folder, output):
    export_method = getattr(conanfile, method, None)
    if export_method:
        if not callable(export_method):
            raise ConanException("conanfile '%s' must be a method" % method)
        output.highlight("Calling %s()" % method)
        copier = FileCopier([origin_folder], destination_folder)
        conanfile.copy = copier
        folder_name = "%s_folder" % method
        setattr(conanfile, folder_name, destination_folder)
        default_options = conanfile.default_options
        try:
            # TODO: Poor man attribute control access. Convert to nice decorator
            conanfile.default_options = None
            with chdir(origin_folder):
                with conanfile_exception_formatter(str(conanfile), method):
                    export_method()
        finally:
            conanfile.default_options = default_options
            delattr(conanfile, folder_name)
        export_method_output = ScopedOutput("%s %s() method" % (output.scope, method), output)
        copier.report(export_method_output)<|MERGE_RESOLUTION|>--- conflicted
+++ resolved
@@ -1,7 +1,5 @@
-import ast
 import os
 import shutil
-import sys
 
 import yaml
 
@@ -15,12 +13,9 @@
 from conans.model.scm import SCM, get_scm_data
 from conans.paths import CONANFILE, DATA_YML
 from conans.search.search import search_recipes, search_packages
-from conans.util.conan_v2_mode import conan_v2_error
-from conans.util.files import is_dirty, load, rmdir, save, set_dirty, remove, mkdir, \
+from conans.util.files import is_dirty, load, rmdir, save, set_dirty, mkdir, \
     merge_directories, clean_dirty
 from conans.util.log import logger
-
-isPY38 = bool(sys.version_info.major == 3 and sys.version_info.minor == 8)
 
 
 def export_alias(package_layout, target_ref, output):
@@ -275,7 +270,6 @@
     return scm_data, local_src_path
 
 
-<<<<<<< HEAD
 def _replace_scm_data_in_recipe(package_layout, scm_data):
     conandata_path = os.path.join(package_layout.export(), DATA_YML)
     conandata_yml = {}
@@ -289,107 +283,6 @@
     scm_data_copied.pop('username', None)
     scm_data_copied.pop('password', None)
     conandata_yml['.conan'] = {'scm': scm_data_copied}
-=======
-def _replace_scm_data_in_recipe(package_layout, scm_data, scm_to_conandata):
-    if scm_to_conandata:
-        conandata_path = os.path.join(package_layout.export(), DATA_YML)
-        conandata_yml = {}
-        if os.path.exists(conandata_path):
-            conandata_yml = yaml.safe_load(load(conandata_path))
-            conandata_yml = conandata_yml or {}  # In case the conandata is a blank file
-            if '.conan' in conandata_yml:
-                raise ConanException("Field '.conan' inside '{}' file is reserved to "
-                                     "Conan usage.".format(DATA_YML))
-        scm_data_copied = scm_data.as_dict()
-        scm_data_copied.pop('username', None)
-        scm_data_copied.pop('password', None)
-        conandata_yml['.conan'] = {'scm': scm_data_copied}
-
-        save(conandata_path, yaml.safe_dump(conandata_yml, default_flow_style=False))
-    else:
-        conan_v2_error("general.scm_to_conandata should be set to 1")
-        _replace_scm_data_in_conanfile(package_layout.conanfile(), scm_data)
-
-
-def _replace_scm_data_in_conanfile(conanfile_path, scm_data):
-    # FIXME: Remove in Conan 2.0, it will use conandata.yml as the only way
-    # Parsing and replacing the SCM field
-    content = load(conanfile_path)
-    headers = []
-
-    if six.PY2:
-        # Workaround for https://bugs.python.org/issue22221
-        lines_without_headers = []
-        lines = content.splitlines(True)
-        for line in lines:
-            if not lines_without_headers and line.startswith("#"):
-                headers.append(line)
-            else:
-                lines_without_headers.append(line)
-        content = ''.join(lines_without_headers)
-
-    lines = content.splitlines(True)
-    tree = ast.parse(content)
-    to_replace = []
-    comments = []
-    class_line = None
-    tab_size = 4
-    for i_body, item in enumerate(tree.body):
-        if isinstance(item, ast.ClassDef):
-            statements = item.body
-            class_line = item.lineno
-            for i, stmt in enumerate(item.body):
-                if isinstance(stmt, ast.Assign) and len(stmt.targets) == 1:
-                    line = lines[stmt.lineno - 1]
-                    tab_size = len(line) - len(line.lstrip())
-                    if isinstance(stmt.targets[0], ast.Name) and stmt.targets[0].id == "scm":
-                        try:
-                            if i + 1 == len(statements):  # Last statement in my ClassDef
-                                if i_body + 1 == len(tree.body):  # Last statement over all
-                                    next_line = len(lines)
-                                else:
-                                    next_line = tree.body[i_body + 1].lineno - 1
-                            else:
-                                # Next statement can be a comment or anything else
-                                next_statement = statements[i + 1]
-                                if isPY38 and isinstance(next_statement, ast.Expr):
-                                    # Python 3.8 properly parses multiline comments with start
-                                    # and end lines, here we preserve the same (wrong)
-                                    # implementation of previous releases
-                                    next_line = next_statement.end_lineno - 1
-                                else:
-                                    next_line = next_statement.lineno - 1
-                                next_line_content = lines[next_line].strip()
-                                if (next_line_content.endswith('"""') or
-                                    next_line_content.endswith("'''")):
-                                    next_line += 1
-                        except IndexError:
-                            next_line = stmt.lineno
-                        replace = [line for line in lines[(stmt.lineno - 1):next_line]]
-                        to_replace.append("".join(replace).lstrip())
-                        comments = [line.strip('\n') for line in replace
-                                    if line.strip().startswith("#") or not line.strip()]
-                        break
-
-    if len(to_replace) > 1:
-        raise ConanException("The conanfile.py defines more than one class level 'scm' attribute")
-
-    new_text = "scm = " + ",\n          ".join(str(scm_data).split(",")) + "\n"
-
-    if len(to_replace) == 0:
-        # SCM exists, but not found in the conanfile, probably inherited from superclass
-        # FIXME: This will inject the lines only the latest class declared in the conanfile
-        tmp = lines[0:class_line]
-        tmp.append("{}{}".format(" " * tab_size, new_text))
-        tmp.extend(lines[class_line:])
-        content = ''.join(tmp)
-    else:
-        if comments:
-            new_text += '\n'.join(comments) + "\n"
-        content = content.replace(to_replace[0], new_text)
-        content = content if not headers else ''.join(headers) + content
->>>>>>> 7a0f6176
-
     save(conandata_path, yaml.safe_dump(conandata_yml, default_flow_style=False))
 
 
