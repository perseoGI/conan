--- conflicted
+++ resolved
@@ -488,20 +488,11 @@
 
             mkdir(install_folder)
             remotes = self.app.load_remotes(remote_name=remote_name, update=update)
-            deps_install(self.app, ref_or_path=reference, install_folder=install_folder,
-<<<<<<< HEAD
+            deps_install(self.app, ref_or_path=reference, install_folder=install_folder, base_folder=cwd,
                          remotes=remotes, profile_host=profile_host, profile_build=profile_build,
-                         graph_lock=graph_lock, root_ref=root_ref, build_modes=build, update=update,
-                         generators=generators, recorder=recorder, lockfile_node_id=lockfile_node_id)
-=======
-                         base_folder=cwd, remotes=remotes, graph_info=graph_info, build_modes=build,
-                         update=update, manifest_folder=manifest_folder,
-                         manifest_verify=manifest_verify,
-                         manifest_interactive=manifest_interactive,
-                         generators=generators, recorder=recorder,
-                         lockfile_node_id=lockfile_node_id,
-                         add_txt_generator=False)
->>>>>>> fd6a3bcc
+                         graph_lock=graph_lock, root_ref=root_ref, build_modes=build,
+                         update=update, generators=generators, recorder=recorder,
+                         lockfile_node_id=lockfile_node_id)
 
             if lockfile_out:
                 lockfile_out = _make_abs_path(lockfile_out, cwd)
@@ -701,7 +692,6 @@
         default_pkg_folder = os.path.join(build_folder, "package")
         package_folder = _make_abs_path(package_folder, cwd, default=default_pkg_folder)
 
-<<<<<<< HEAD
         try:
             lockfile = _make_abs_path(lockfile, cwd) if lockfile else None
             profile_host, profile_build, graph_lock, root_ref = \
@@ -710,20 +700,12 @@
                                name=name, version=version, user=user, channel=channel,
                                lockfile=lockfile)
 
-            install_folder = _make_abs_path(install_folder, cwd)
-=======
-        cmd_build(self.app, conanfile_path, base_path=cwd,
-                  source_folder=source_folder, build_folder=build_folder,
-                  package_folder=package_folder, install_folder=install_folder,
-                  should_configure=should_configure, should_build=should_build,
-                  should_install=should_install, should_test=should_test)
->>>>>>> fd6a3bcc
-
             remotes = self.app.load_remotes(remote_name=remote_name, update=update)
 
             deps_info = deps_install(app=self.app,
                                      ref_or_path=conanfile_path,
                                      install_folder=install_folder,
+                                     base_folder=cwd,
                                      remotes=remotes,
                                      profile_host=profile_host,
                                      profile_build=profile_build,
@@ -735,16 +717,15 @@
                                      no_imports=no_imports,
                                      recorder=recorder)
 
-<<<<<<< HEAD
             if lockfile_out:
                 lockfile_out = _make_abs_path(lockfile_out, cwd)
                 graph_lock_file = GraphLockFile(profile_host, profile_build, graph_lock)
                 graph_lock_file.save(lockfile_out)
 
             conanfile = deps_info.root.conanfile
-
-            cmd_build(self.app, conanfile_path, conanfile,
-                      source_folder, build_folder, package_folder, install_folder,
+            cmd_build(self.app, conanfile_path, conanfile, base_path=cwd,
+                      source_folder=source_folder, build_folder=build_folder,
+                      package_folder=package_folder, install_folder=install_folder,
                       should_configure=should_configure, should_build=should_build,
                       should_install=should_install, should_test=should_test)
 
@@ -753,27 +734,6 @@
             recorder.error = True
             exc.info = recorder.get_info()
             raise
-=======
-        conanfile = self.app.graph_manager.load_consumer_conanfile(conanfile_path, install_folder,
-                                                                   deps_info_required=True)
-        if not conanfile.folders.package:
-            default_pkg_folder = os.path.join(build_folder, "package")
-            package_folder = _make_abs_path(package_folder, cwd, default=default_pkg_folder)
-        else:
-            package_folder = _make_abs_path(package_folder, cwd, default=build_folder)
-
-        conanfile.folders.set_base_build(build_folder)
-        conanfile.folders.set_base_source(source_folder)
-        conanfile.folders.set_base_package(package_folder)
-        conanfile.folders.set_base_install(install_folder)
-
-        # Use the complete package layout for the local method
-        if conanfile.folders.package:
-            pf = os.path.join(package_folder, conanfile.folders.package)
-            conanfile.folders.set_base_package(pf)
-        run_package_method(conanfile, None, self.app.hook_manager, conanfile_path, None,
-                           copy_info=True)
->>>>>>> fd6a3bcc
 
     @api_method
     def source(self, path, source_folder=None, cwd=None):
@@ -786,17 +746,10 @@
         mkdir(source_folder)
 
         # only infos if exist
-<<<<<<< HEAD
         conanfile = self.app.graph_manager.load_consumer_conanfile(conanfile_path)
-        conanfile.layout.set_base_source_folder(source_folder)
-        conanfile.layout.set_base_build_folder(None)
-        conanfile.layout.set_base_package_folder(None)
-=======
-        conanfile = self.app.graph_manager.load_consumer_conanfile(conanfile_path, info_folder)
         conanfile.folders.set_base_source(source_folder)
         conanfile.folders.set_base_build(None)
         conanfile.folders.set_base_package(None)
->>>>>>> fd6a3bcc
 
         config_source_local(conanfile, conanfile_path, self.app.hook_manager)
 
@@ -811,7 +764,7 @@
         """
         cwd = cwd or os.getcwd()
         dest = _make_abs_path(dest, cwd)
-<<<<<<< HEAD
+
         mkdir(dest)
         profile_host = ProfileData(profiles=profile_names, settings=settings, options=options, env=env)
         conanfile_path = _get_conanfile_path(conanfile_path, cwd, py=None)
@@ -826,6 +779,7 @@
             deps_info = deps_install(app=self.app,
                                      ref_or_path=conanfile_path,
                                      install_folder=None,
+                                     base_folder=cwd,
                                      profile_host=profile_host,
                                      profile_build=profile_build,
                                      graph_lock=graph_lock,
@@ -833,21 +787,12 @@
                                      recorder=recorder,
                                      remotes=remotes)
             conanfile = deps_info.root.conanfile
-            return run_imports(conanfile, dest)
+            conanfile.folders.set_base_imports(dest)
+            return run_imports(conanfile)
         except ConanException as exc:
             recorder.error = True
             exc.info = recorder.get_info()
             raise
-=======
-
-        self.app.load_remotes()
-        conanfile_abs_path = _get_conanfile_path(path, cwd, py=None)
-        conanfile = self.app.graph_manager.load_consumer_conanfile(conanfile_abs_path, info_folder,
-                                                                   deps_info_required=True)
-
-        conanfile.folders.set_base_imports(dest)
-        run_imports(conanfile)
->>>>>>> fd6a3bcc
 
     @api_method
     def imports_undo(self, manifest_path):
@@ -1376,13 +1321,9 @@
             print_graph(graph, self.app.out)
         else:
             deps_install(self.app, ref_or_path=reference, install_folder=install_folder,
-<<<<<<< HEAD
+                         base_folder=cwd,
                          profile_host=phost, profile_build=pbuild, graph_lock=graph_lock,
                          root_ref=root_ref, remotes=remotes, build_modes=build,
-=======
-                         base_folder=cwd,
-                         remotes=remotes, graph_info=graph_info, build_modes=build,
->>>>>>> fd6a3bcc
                          generators=generators, recorder=recorder, lockfile_node_id=root_id)
 
         if lockfile_out:
