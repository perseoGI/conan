--- conflicted
+++ resolved
@@ -53,13 +53,8 @@
                             "make": MakeGenerator,
                             "deploy": DeployGenerator,
                             "markdown": MarkdownGenerator}
-<<<<<<< HEAD
-        self._new_generators = ["CMakeToolchain", "CMakeDeps", "MakeToolchain", "MSBuildToolchain",
+        self._new_generators = ["CMakeToolchain", "CMakeDeps", "MSBuildToolchain",
                                 "MesonToolchain", "MSBuildDeps", "QbsToolchain",
-=======
-        self._new_generators = ["CMakeToolchain", "CMakeDeps", "MSBuildToolchain",
-                                "MesonToolchain", "MSBuildDeps", "QbsToolchain", "msbuild",
->>>>>>> a25f9dac
                                 "VirtualEnv", "AutotoolsDeps", "AutotoolsToolchain", "AutotoolsGen"]
 
     def add(self, name, generator_class, custom=False):
