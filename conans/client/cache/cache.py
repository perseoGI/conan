--- conflicted
+++ resolved
@@ -5,12 +5,8 @@
 import yaml
 from jinja2 import FileSystemLoader, Environment
 
-<<<<<<< HEAD
+from conan import conan_version
 from conan.internal.cache.cache import DataCache, RecipeLayout, PackageLayout
-=======
-from conan import conan_version
-from conans.assets.templates import dict_loader
->>>>>>> e2cfe8bc
 from conans.client.cache.editable import EditablePackages
 from conans.client.cache.remote_registry import RemoteRegistry
 from conans.client.conf import default_settings_yml
@@ -156,14 +152,11 @@
                 distro = None
                 if platform.system() in ["Linux", "FreeBSD"]:
                     import distro
-<<<<<<< HEAD
                 base_path = os.path.dirname(self.new_config_path)
                 template = Environment(loader=FileSystemLoader(base_path)).from_string(text)
-                content = template.render({"platform": platform, "os": os, "distro": distro})
-=======
-                content = Template(text).render({"platform": platform, "os": os, "distro": distro,
-                                                 "conan_version": conan_version})
->>>>>>> e2cfe8bc
+                content = template.render({"platform": platform, "os": os, "distro": distro,
+                                           "conan_version": conan_version})
+
                 self._new_config.loads(content)
         return self._new_config
 
