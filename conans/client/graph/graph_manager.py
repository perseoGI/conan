import fnmatch
import os
from collections import OrderedDict, defaultdict

from conans.client.conanfile.configure import run_configure_method
from conans.client.generators.text import TXTGenerator
from conans.client.graph.build_mode import BuildMode
from conans.client.graph.graph import BINARY_BUILD, Node, CONTEXT_HOST, CONTEXT_BUILD
from conans.client.graph.graph_binaries import RECIPE_CONSUMER, RECIPE_VIRTUAL, BINARY_EDITABLE, \
    BINARY_UNKNOWN
from conans.client.graph.graph_builder import DepsGraphBuilder
from conans.errors import ConanException, conanfile_exception_formatter
from conans.model.conan_file import get_env_context_manager
from conans.model.graph_info import GraphInfo
from conans.model.graph_lock import GraphLock, GraphLockFile
from conans.model.ref import ConanFileReference
from conans.paths import BUILD_INFO
from conans.util.files import load


class _RecipeBuildRequires(OrderedDict):
    def __init__(self, conanfile, default_context):
        super(_RecipeBuildRequires, self).__init__()
        build_requires = getattr(conanfile, "build_requires", [])
        if not isinstance(build_requires, (list, tuple)):
            build_requires = [build_requires]
        self._default_context = default_context
        for build_require in build_requires:
            self.add(build_require, context=self._default_context)

    def add(self, build_require, context):
        if not isinstance(build_require, ConanFileReference):
            build_require = ConanFileReference.loads(build_require)
        self[(build_require.name, context)] = build_require

    def __call__(self, build_require, force_host_context=False):
        context = CONTEXT_HOST if force_host_context else self._default_context
        self.add(build_require, context)

    def __str__(self):
        items = ["{} ({})".format(br, ctxt) for (_, ctxt), br in self.items()]
        return ", ".join(items)


class GraphManager(object):
    def __init__(self, output, cache, remote_manager, loader, proxy, resolver, binary_analyzer):
        self._proxy = proxy
        self._output = output
        self._resolver = resolver
        self._cache = cache
        self._remote_manager = remote_manager
        self._loader = loader
        self._binary_analyzer = binary_analyzer

    def load_consumer_conanfile(self, conanfile_path, info_folder,
                                deps_info_required=False, test=False):
        """loads a conanfile for local flow: source, imports, package, build
        """
        try:
            graph_info = GraphInfo.load(info_folder)
            lock_path = os.path.join(info_folder, "conan.lock")
            graph_lock_file = GraphLockFile.load(lock_path)
            graph_lock = graph_lock_file.graph_lock
            self._output.info("Using lockfile: '{}/conan.lock'".format(info_folder))
            profile_host = graph_lock_file.profile_host
            profile_build = graph_lock_file.profile_build
            self._output.info("Using cached profile from lockfile")
        except IOError:  # Only if file is missing
            graph_lock = None
            # This is very dirty, should be removed for Conan 2.0 (source() method only)
            profile_host = self._cache.default_profile
            profile_host.process_settings(self._cache)
            profile_build = None
            name, version, user, channel = None, None, None, None
        else:
            name, version, user, channel, _ = graph_info.root
            profile_host.process_settings(self._cache, preprocess=False)
            # This is the hack of recovering the options from the graph_info
            profile_host.options.update(graph_info.options)
            if profile_build:
                profile_build.process_settings(self._cache, preprocess=False)
        if conanfile_path.endswith(".py"):
            lock_python_requires = None
            if graph_lock and not test:  # Only lock python requires if it is not test_package
                node_id = graph_lock.get_consumer(graph_info.root)
                lock_python_requires = graph_lock.python_requires(node_id)
            conanfile = self._loader.load_consumer(conanfile_path,
                                                   profile_host=profile_host,
                                                   name=name, version=version,
                                                   user=user, channel=channel,
                                                   lock_python_requires=lock_python_requires)

            if profile_build:
                conanfile.settings_build = profile_build.processed_settings.copy()
                conanfile.settings_target = None

            if test:
                conanfile.display_name = "%s (test package)" % str(test)
                conanfile.output.scope = conanfile.display_name

            run_configure_method(conanfile, down_options=None, down_ref=None, ref=None)
        else:
            conanfile = self._loader.load_conanfile_txt(conanfile_path, profile_host=profile_host)

        load_deps_info(info_folder, conanfile, required=deps_info_required)

        return conanfile

    def load_graph(self, reference, create_reference, graph_info, build_mode, check_updates, update,
                   remotes, recorder, apply_build_requires=True, lockfile_node_id=None):
        """ main entry point to compute a full dependency graph
        """
        profile_host, profile_build = graph_info.profile_host, graph_info.profile_build
        graph_lock, root_ref = graph_info.graph_lock, graph_info.root

        root_node = self._load_root_node(reference, create_reference, profile_host, graph_lock,
                                         root_ref, lockfile_node_id)
        deps_graph = self._resolve_graph(root_node, profile_host, profile_build, graph_lock,
                                         build_mode, check_updates, update, remotes, recorder,
                                         apply_build_requires=apply_build_requires)
        # Run some validations once the graph is built
        self._validate_graph_provides(deps_graph)

        # THIS IS NECESSARY to store dependencies options in profile, for consumer
        # FIXME: This is a hack. Might dissapear if graph for local commands is always recomputed
        graph_info.options = root_node.conanfile.options.values
        if root_node.ref:
            graph_info.root = root_node.ref

        if graph_info.graph_lock is None:
            graph_info.graph_lock = GraphLock(deps_graph, self._cache.config.revisions_enabled)

        return deps_graph

    def _load_root_node(self, reference, create_reference, profile_host, graph_lock, root_ref,
                        lockfile_node_id):
        """ creates the first, root node of the graph, loading or creating a conanfile
        and initializing it (settings, options) as necessary. Also locking with lockfile
        information
        """
        profile_host.dev_reference = create_reference  # Make sure the created one has develop=True

        if isinstance(reference, list):  # Install workspace with multiple root nodes
            conanfile = self._loader.load_virtual(reference, profile_host, scope_options=False)
            # Locking in workspaces not implemented yet
            return Node(ref=None, context=CONTEXT_HOST, conanfile=conanfile, recipe=RECIPE_VIRTUAL)

        # create (without test_package), install|info|graph|export-pkg <ref>
        if isinstance(reference, ConanFileReference):
            return self._load_root_direct_reference(reference, graph_lock, profile_host,
                                                    lockfile_node_id)

        path = reference  # The reference must be pointing to a user space conanfile
        if create_reference:  # Test_package -> tested reference
            return self._load_root_test_package(path, create_reference, graph_lock, profile_host)

        # It is a path to conanfile.py or conanfile.txt
        root_node = self._load_root_consumer(path, graph_lock, profile_host, root_ref)
        return root_node

    def _load_root_consumer(self, path, graph_lock, profile, ref):
        """ load a CONSUMER node from a user space conanfile.py or conanfile.txt
        install|info|create|graph <path>
        :path full path to a conanfile
        :graph_lock: might be None, information of lockfiles
        :profile: data to inject to the consumer node: settings, options
        :ref: previous reference of a previous command. Can be used for finding itself in
              the lockfile, or to initialize
        """
        if path.endswith(".py"):
            lock_python_requires = None
            if graph_lock:
                if ref.name is None:
                    # If the graph_info information is not there, better get what we can from
                    # the conanfile
                    # Using load_named() to run set_name() set_version() and get them
                    # so it can be found by name in the lockfile
                    conanfile = self._loader.load_named(path, None, None, None, None)
                    ref = ConanFileReference(ref.name or conanfile.name,
                                             ref.version or conanfile.version,
                                             ref.user, ref.channel, validate=False)
                node_id = graph_lock.get_consumer(ref)
                lock_python_requires = graph_lock.python_requires(node_id)

            conanfile = self._loader.load_consumer(path, profile,
                                                   name=ref.name,
                                                   version=ref.version,
                                                   user=ref.user,
                                                   channel=ref.channel,
                                                   lock_python_requires=lock_python_requires)

            ref = ConanFileReference(conanfile.name, conanfile.version,
                                     ref.user, ref.channel, validate=False)
            root_node = Node(ref, conanfile, context=CONTEXT_HOST, recipe=RECIPE_CONSUMER, path=path)
        else:
            conanfile = self._loader.load_conanfile_txt(path, profile, ref=ref)
            root_node = Node(None, conanfile, context=CONTEXT_HOST, recipe=RECIPE_CONSUMER,
                             path=path)

        if graph_lock:  # Find the Node ID in the lock of current root
            node_id = graph_lock.get_consumer(root_node.ref)
            root_node.id = node_id

        return root_node

    def _load_root_direct_reference(self, reference, graph_lock, profile, lockfile_node_id):
        """ When a full reference is provided:
        install|info|graph <ref> or export-pkg .
        :return a VIRTUAL root_node with a conanfile that requires the reference
        """
        conanfile = self._loader.load_virtual([reference], profile)
        root_node = Node(ref=None, conanfile=conanfile, context=CONTEXT_HOST, recipe=RECIPE_VIRTUAL)
        if graph_lock:  # Find the Node ID in the lock of current root
            graph_lock.find_require_and_lock(reference, conanfile, lockfile_node_id)
        return root_node

    def _load_root_test_package(self, path, create_reference, graph_lock, profile):
        """ when a test_package/conanfile.py is provided, together with the reference that is
        being created and need to be tested
        :return a CONSUMER root_node with a conanfile.py with an injected requires to the
        created reference
        """
        test = str(create_reference)
        # do not try apply lock_python_requires for test_package/conanfile.py consumer
        conanfile = self._loader.load_consumer(path, profile, user=create_reference.user,
                                               channel=create_reference.channel)
        conanfile.display_name = "%s (test package)" % str(test)
        conanfile.output.scope = conanfile.display_name
        # Injecting the tested reference
        require = conanfile.requires.get(create_reference.name)
        if require:
            require.ref = require.range_ref = create_reference
        else:
            conanfile.requires.add_ref(create_reference)
        ref = ConanFileReference(conanfile.name, conanfile.version,
                                 create_reference.user, create_reference.channel, validate=False)
        root_node = Node(ref, conanfile, recipe=RECIPE_CONSUMER, context=CONTEXT_HOST, path=path)
        if graph_lock:
            graph_lock.find_require_and_lock(create_reference, conanfile)
        return root_node

    def _resolve_graph(self, root_node, profile_host, profile_build, graph_lock, build_mode,
                       check_updates, update, remotes, recorder, apply_build_requires=True):
        build_mode = BuildMode(build_mode, self._output)
        deps_graph = self._load_graph(root_node, check_updates, update,
                                      build_mode=build_mode, remotes=remotes,
                                      recorder=recorder,
                                      profile_host=profile_host,
                                      profile_build=profile_build,
                                      apply_build_requires=apply_build_requires,
                                      graph_lock=graph_lock)

<<<<<<< HEAD
        # THIS IS NECESSARY to store dependencies options in profile, for consumer
        # FIXME: This is a hack. Might dissapear if graph for local commands is always recomputed
        graph_info.options = root_node.conanfile.options.values
        if root_node.ref:
            graph_info.root = root_node.ref

        if graph_info.graph_lock is None:
            graph_info.graph_lock = GraphLock(deps_graph)

=======
>>>>>>> 8e8ebcea
        version_ranges_output = self._resolver.output
        if version_ranges_output:
            self._output.success("Version ranges solved")
            for msg in version_ranges_output:
                self._output.info("    %s" % msg)
            self._output.writeln("")
            self._resolver.clear_output()

        build_mode.report_matches()
        return deps_graph

    @staticmethod
    def _get_recipe_build_requires(conanfile, default_context):
        conanfile.build_requires = _RecipeBuildRequires(conanfile, default_context)
        if hasattr(conanfile, "build_requirements"):
            with get_env_context_manager(conanfile):
                with conanfile_exception_formatter(str(conanfile), "build_requirements"):
                    conanfile.build_requirements()

        return conanfile.build_requires

    def _recurse_build_requires(self, graph, builder, check_updates,
                                update, build_mode, remotes, profile_build_requires, recorder,
                                profile_host, profile_build, graph_lock, apply_build_requires=True,
                                nodes_subset=None, root=None):
        """
        :param graph: This is the full dependency graph with all nodes from all recursions
        """
        default_context = CONTEXT_BUILD if profile_build else CONTEXT_HOST
        self._binary_analyzer.evaluate_graph(graph, build_mode, update, remotes, nodes_subset, root)
        if not apply_build_requires:
            return

        for node in graph.ordered_iterate(nodes_subset):
            # Virtual conanfiles doesn't have output, but conanfile.py and conanfile.txt do
            # FIXME: To be improved and build a explicit model for this
            if node.recipe == RECIPE_VIRTUAL:
                continue
            # Packages with PACKAGE_ID_UNKNOWN might be built in the future, need build requires
            if (node.binary not in (BINARY_BUILD, BINARY_EDITABLE, BINARY_UNKNOWN)
                    and node.recipe != RECIPE_CONSUMER):
                continue
            package_build_requires = self._get_recipe_build_requires(node.conanfile, default_context)
            str_ref = str(node.ref)

            #  Compute the update of the current recipe build_requires when updated with the
            # downstream profile-defined build-requires
            new_profile_build_requires = []
            for pattern, build_requires in profile_build_requires.items():
                if ((node.recipe == RECIPE_CONSUMER and pattern == "&") or
                        (node.recipe != RECIPE_CONSUMER and pattern == "&!") or
                        fnmatch.fnmatch(str_ref, pattern)):
                    for build_require in build_requires:
                        br_key = (build_require.name, default_context)
                        if br_key in package_build_requires:  # Override defined
                            # this is a way to have only one package Name for all versions
                            # (no conflicts)
                            # but the dict key is not used at all
                            package_build_requires[br_key] = build_require
                        # Profile one or in different context
                        elif build_require.name != node.name or default_context != node.context:
                            new_profile_build_requires.append((build_require, default_context))

            def _recurse_build_requires(br_list, transitive_build_requires):
                nodessub = builder.extend_build_requires(graph, node, br_list, check_updates,
                                                         update, remotes, profile_host,
                                                         profile_build, graph_lock)
                self._recurse_build_requires(graph, builder, check_updates, update, build_mode,
                                             remotes, transitive_build_requires, recorder,
                                             profile_host, profile_build, graph_lock,
                                             nodes_subset=nodessub, root=node)

            if package_build_requires:
                if default_context == CONTEXT_BUILD:
                    br_build, br_host = [], []
                    for (_, ctxt), it in package_build_requires.items():
                        if ctxt == CONTEXT_BUILD:
                            br_build.append((it, ctxt))
                        else:
                            br_host.append((it, ctxt))
                    if br_build:
                        _recurse_build_requires(br_build, profile_build.build_requires)
                    if br_host:
                        _recurse_build_requires(br_host, profile_build_requires)
                else:
                    br_all = [(it, ctxt) for (_, ctxt), it in package_build_requires.items()]
                    _recurse_build_requires(br_all, profile_build_requires)

            if new_profile_build_requires:
                _recurse_build_requires(new_profile_build_requires, {})

            if graph_lock:
                graph_lock.check_locked_build_requires(node, package_build_requires,
                                                       new_profile_build_requires)

    def _load_graph(self, root_node, check_updates, update, build_mode, remotes,
                    recorder, profile_host, profile_build, apply_build_requires,
                    graph_lock):
        assert isinstance(build_mode, BuildMode)
        profile_host_build_requires = profile_host.build_requires
        builder = DepsGraphBuilder(self._proxy, self._output, self._loader, self._resolver,
                                   recorder)
        graph = builder.load_graph(root_node, check_updates, update, remotes, profile_host,
                                   profile_build, graph_lock)

        self._recurse_build_requires(graph, builder, check_updates, update, build_mode,
                                     remotes, profile_host_build_requires, recorder, profile_host,
                                     profile_build, graph_lock,
                                     apply_build_requires=apply_build_requires)

        # Sort of closures, for linking order
        inverse_levels = {n: i for i, level in enumerate(graph.inverse_levels()) for n in level}
        for node in graph.nodes:
            node.public_closure.pop(node.name, context=node.context)
            # List sort is stable, will keep the original order of closure, but prioritize levels
            node.public_closure.sort(key_fn=lambda n: inverse_levels[n])

        return graph

    @staticmethod
    def _validate_graph_provides(deps_graph):
        # Check that two different nodes are not providing the same (ODR violation)
        for node in deps_graph.nodes:
            provides = defaultdict(list)
            if node.conanfile.provides is not None:  # consumer conanfile doesn't initialize
                for it in node.conanfile.provides:
                    provides[it].append(node)

            for item in filter(lambda u: u.context == CONTEXT_HOST, node.public_closure):
                for it in item.conanfile.provides:
                    provides[it].append(item)

            # Check (and report) if any functionality is provided by several different recipes
            conflicts = [it for it, nodes in provides.items() if len(nodes) > 1]
            if conflicts:
                msg_lines = ["At least two recipes provides the same functionality:"]
                for it in conflicts:
                    nodes_str = "', '".join([n.conanfile.display_name for n in provides[it]])
                    msg_lines.append(" - '{}' provided by '{}'".format(it, nodes_str))
                raise ConanException('\n'.join(msg_lines))


def load_deps_info(current_path, conanfile, required):
    def get_forbidden_access_object(field_name):
        class InfoObjectNotDefined(object):
            def __getitem__(self, item):
                raise ConanException("self.%s not defined. If you need it for a "
                                     "local command run 'conan install'" % field_name)

            __getattr__ = __getitem__

        return InfoObjectNotDefined()

    if not current_path:
        return
    info_file_path = os.path.join(current_path, BUILD_INFO)
    try:
        deps_cpp_info, deps_user_info, deps_env_info, user_info_build = \
            TXTGenerator.loads(load(info_file_path), filter_empty=True)
        conanfile.deps_cpp_info = deps_cpp_info
        conanfile.deps_user_info = deps_user_info
        conanfile.deps_env_info = deps_env_info
        if user_info_build:
            conanfile.user_info_build = user_info_build
    except IOError:
        if required:
            raise ConanException("%s file not found in %s\nIt is required for this command\n"
                                 "You can generate it using 'conan install'"
                                 % (BUILD_INFO, current_path))
        conanfile.deps_cpp_info = get_forbidden_access_object("deps_cpp_info")
        conanfile.deps_user_info = get_forbidden_access_object("deps_user_info")
    except ConanException:
        raise ConanException("Parse error in '%s' file in %s" % (BUILD_INFO, current_path))<|MERGE_RESOLUTION|>--- conflicted
+++ resolved
@@ -128,7 +128,7 @@
             graph_info.root = root_node.ref
 
         if graph_info.graph_lock is None:
-            graph_info.graph_lock = GraphLock(deps_graph, self._cache.config.revisions_enabled)
+            graph_info.graph_lock = GraphLock(deps_graph)
 
         return deps_graph
 
@@ -250,18 +250,6 @@
                                       apply_build_requires=apply_build_requires,
                                       graph_lock=graph_lock)
 
-<<<<<<< HEAD
-        # THIS IS NECESSARY to store dependencies options in profile, for consumer
-        # FIXME: This is a hack. Might dissapear if graph for local commands is always recomputed
-        graph_info.options = root_node.conanfile.options.values
-        if root_node.ref:
-            graph_info.root = root_node.ref
-
-        if graph_info.graph_lock is None:
-            graph_info.graph_lock = GraphLock(deps_graph)
-
-=======
->>>>>>> 8e8ebcea
         version_ranges_output = self._resolver.output
         if version_ranges_output:
             self._output.success("Version ranges solved")
