--- conflicted
+++ resolved
@@ -52,13 +52,6 @@
         if old_version is None:
             return
 
-<<<<<<< HEAD
-        if old_version < Version("1.15.0"):
-            migrate_registry_file(self.cache, self.out)
-
-        if old_version < Version("1.14.0"):
-            migrate_config_install(self.cache)
-=======
         if old_version < Version("0.25"):
             from conans.paths import DEFAULT_PROFILE_NAME
             default_profile_path = os.path.join(self.cache.conan_folder, PROFILES_FOLDER,
@@ -78,7 +71,6 @@
 
         if old_version < Version("1.12.0"):
             migrate_plugins_to_hooks(self.cache)
->>>>>>> f2a5f36d
 
         if old_version < Version("1.13.0"):
             old_settings = """
@@ -159,6 +151,9 @@
         if old_version < Version("1.14.2"):
             _migrate_full_metadata(self.cache, self.out)
 
+        if old_version < Version("1.15.0"):
+            migrate_registry_file(self.cache, self.out)
+
 
 def _get_refs(cache):
     folders = list_folder_subdirs(cache.store, 4)
