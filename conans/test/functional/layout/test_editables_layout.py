import textwrap

from conans.model.package_ref import PkgReference
from conans.model.recipe_ref import RecipeReference
from conans.test.assets.genconanfile import GenConanfile
from conans.test.utils.tools import TestClient, NO_SETTINGS_PACKAGE_ID


def test_cpp_info_editable():

    client = TestClient()

    conan_hello = str(GenConanfile())
    conan_hello += """
    def layout(self):
        self.folders.source = "my_sources"
        self.folders.build = "my_build"

        self.cpp.build.includedirs = ["my_include"]
        self.cpp.build.libdirs = ["my_libdir"]
        self.cpp.build.libs = ["hello"]
        self.cpp.build.objects = ["myobjs/myobject.o"]
        self.cpp.build.frameworkdirs = []  # Empty list is also explicit priority declaration

        self.cpp.source.cxxflags = ["my_cxx_flag"]
        self.cpp.source.includedirs = ["my_include_source"]
        self.cpp.source.builddirs = ["my_builddir_source"]
        self.cpp.source.set_property("cmake_build_modules", ["mypath/mybuildmodule"])

        self.cpp.package.libs = ["lib_when_package"]

    def package_info(self):
        # when editable: This one will be discarded because declared in build
        self.cpp_info.includedirs = ["package_include"]

        # when editable: This one will be discarded because declared in build
        self.cpp_info.libs.append("lib_when_package2")

        self.cpp_info.objects = ["myobject.o"]
        self.cpp_info.set_property("cmake_build_modules", ["mymodules/mybuildmodule"])

        # when editable: This one will be discarded because declared in source
        self.cpp_info.cxxflags.append("my_cxx_flag2")

        # when editable: This one will be discarded because declared in source
        self.cpp_info.frameworkdirs.append("package_frameworks_path")

        # when editable: This one WONT be discarded as has not been declared in the editables layout
        self.cpp_info.cflags.append("my_c_flag")
     """

    client.save({"conanfile.py": conan_hello})
    client.run("create . --name=hello --version=1.0")
    rrev = client.exported_recipe_revision()
    ref = RecipeReference.loads("hello/1.0")
    ref.revision = rrev
    pref = PkgReference(ref, NO_SETTINGS_PACKAGE_ID)
    package_folder = client.get_latest_pkg_layout(pref).package().replace("\\", "/") + "/"

    conan_consumer = textwrap.dedent("""
    import os

    from conan import ConanFile, tools

    class HelloTestConan(ConanFile):
        settings = "os", "compiler", "build_type", "arch"
        requires = "hello/1.0"
        def build(self):
            info = self.dependencies["hello"].cpp_info

            self.output.warning("**includedirs:{}**".format(info.includedirs))
            self.output.warning("**libdirs:{}**".format(info.libdirs))
            self.output.warning("**builddirs:{}**".format(info.builddirs))
            self.output.warning("**frameworkdirs:{}**".format(info.frameworkdirs))
            self.output.warning("**libs:{}**".format(info.libs))
            self.output.warning("**objects:{}**".format(info.objects))
            self.output.warning("**build_modules:{}**".format(info.get_property("cmake_build_modules")))
            self.output.warning("**cxxflags:{}**".format(info.cxxflags))
            self.output.warning("**cflags:{}**".format(info.cflags))
    """)
    # When hello is not editable
    client2 = TestClient(client.cache_folder)
    client2.save({"conanfile.py": conan_consumer})
    client2.run("create . --name=lib --version=1.0")
    out = str(client2.out).replace(r"\\", "/").replace(package_folder, "")
    assert "**includedirs:['package_include']**" in out
    assert "**libdirs:['lib']**" in out
<<<<<<< HEAD
    assert "**builddirs:[]**" in out
    assert "**frameworkdirs:['Frameworks', 'package_frameworks_path']**" in out
=======
    assert "**builddirs:['']**" in out
    assert "**frameworkdirs:['package_frameworks_path']**" in out
>>>>>>> 573e30c2
    assert "**libs:['lib_when_package', 'lib_when_package2']**" in out
    assert "**objects:['myobject.o']**" in out
    assert "**build_modules:['mymodules/mybuildmodule']**" in out
    assert "**cxxflags:['my_cxx_flag2']**" in out
    assert "**cflags:['my_c_flag']**" in out

    # When hello is editable
    client.save({"conanfile.py": conan_hello})
    client.run("editable add . hello/1.0@")

    # Create the consumer again, now it will use the hello editable
    client2.run("create . --name=lib --version=1.0")
    base_folder = client.current_folder.replace("\\", "/") + "/"
    out = str(client2.out).replace(r"\\", "/").replace(base_folder, "")

    assert "**includedirs:['my_sources/my_include_source', 'my_build/my_include']**" in out
    assert "**libdirs:['my_build/my_libdir']**" in out
    assert "**builddirs:['my_sources/my_builddir_source']**" in out
    assert "**libs:['hello']**" in out
    assert "**objects:['my_build/myobjs/myobject.o']**" in out
    assert "**build_modules:['my_sources/mypath/mybuildmodule']**" in out
    assert "**cxxflags:['my_cxx_flag']**" in out
    assert "**cflags:['my_c_flag']**" in out
    assert "**frameworkdirs:[]**" in out


def test_cpp_info_components_editable():

    client = TestClient()

    conan_hello = str(GenConanfile())
    conan_hello += """
    def layout(self):
        self.folders.source = "my_sources"
        self.folders.build = "my_build"

        self.cpp.build.components["foo"].includedirs = ["my_include_foo"]
        self.cpp.build.components["foo"].libdirs = ["my_libdir_foo"]
        self.cpp.build.components["foo"].libs = ["hello_foo"]
        self.cpp.build.components["foo"].objects = ["myobjs/myobject.o"]

        self.cpp.build.components["var"].includedirs = ["my_include_var"]
        self.cpp.build.components["var"].libdirs = ["my_libdir_var"]
        self.cpp.build.components["var"].libs = ["hello_var"]

        self.cpp.source.components["foo"].cxxflags = ["my_cxx_flag_foo"]
        self.cpp.source.components["foo"].includedirs = ["my_include_source_foo"]
        self.cpp.source.components["foo"].builddirs = ["my_builddir_source_foo"]
        self.cpp.source.components["foo"].set_property("cmake_build_modules",
                                                      ["mypath/mybuildmodule"])
        self.cpp.source.components["var"].cxxflags = ["my_cxx_flag_var"]
        self.cpp.source.components["var"].includedirs = ["my_include_source_var"]
        self.cpp.source.components["var"].builddirs = ["my_builddir_source_var"]

        self.cpp.package.components["foo"].libs = ["lib_when_package_foo"]
        self.cpp.package.components["var"].libs = ["lib_when_package_var"]

    def package_info(self):
        # when editable: This one will be discarded because declared in build
        self.cpp_info.components["foo"].includedirs = ["package_include_foo"]

        # when editable: This one will be discarded because declared in build
        self.cpp_info.components["foo"].libs.append("lib_when_package2_foo")

        self.cpp_info.components["foo"].objects = ["myobject.o"]
        self.cpp_info.components["foo"].set_property("cmake_build_modules",
                                                    ["mymodules/mybuildmodule"])

        # when editable: This one will be discarded because declared in source
        self.cpp_info.components["foo"].cxxflags.append("my_cxx_flag2_foo")

        # when editable: This one WONT be discarded as has not been declared in the editables layout
        self.cpp_info.components["foo"].cflags.append("my_c_flag_foo")

        # when editable: This one will be discarded because declared in build
        self.cpp_info.components["var"].includedirs = ["package_include_var"]

        # when editable: This one will be discarded because declared in build
        self.cpp_info.components["var"].libs.append("lib_when_package2_var")

        # when editable: This one will be discarded because declared in source
        self.cpp_info.components["var"].cxxflags.append("my_cxx_flag2_var")

        # when editable: This one WONT be discarded as has not been declared in the editables layout
        self.cpp_info.components["var"].cflags.append("my_c_flag_var")
     """

    client.save({"conanfile.py": conan_hello})
    client.run("create . --name=hello --version=1.0")
    rrev = client.exported_recipe_revision()
    ref = RecipeReference.loads("hello/1.0")
    ref.revision = rrev
    pref = PkgReference(ref, NO_SETTINGS_PACKAGE_ID)
    package_folder = client.get_latest_pkg_layout(pref).package().replace("\\", "/") + "/"

    conan_consumer = textwrap.dedent("""
    import os

    from conan import ConanFile, tools

    class HelloTestConan(ConanFile):
        settings = "os", "compiler", "build_type", "arch"
        requires = "hello/1.0"
        def build(self):
            info = self.dependencies["hello"].cpp_info

            self.output.warning("**FOO includedirs:{}**".format(info.components["foo"].includedirs))
            self.output.warning("**FOO libdirs:{}**".format(info.components["foo"].libdirs))
            self.output.warning("**FOO builddirs:{}**".format(info.components["foo"].builddirs))
            self.output.warning("**FOO libs:{}**".format(info.components["foo"].libs))
            self.output.warning("**FOO cxxflags:{}**".format(info.components["foo"].cxxflags))
            self.output.warning("**FOO cflags:{}**".format(info.components["foo"].cflags))
            self.output.warning("**FOO objects:{}**".format(info.components["foo"].objects))
            self.output.warning("**FOO build_modules:{}**".format(
                                        info.components["foo"].get_property("cmake_build_modules")))

            self.output.warning("**VAR includedirs:{}**".format(info.components["var"].includedirs))
            self.output.warning("**VAR libdirs:{}**".format(info.components["var"].libdirs))
            self.output.warning("**VAR builddirs:{}**".format(info.components["var"].builddirs))
            self.output.warning("**VAR libs:{}**".format(info.components["var"].libs))
            self.output.warning("**VAR cxxflags:{}**".format(info.components["var"].cxxflags))
            self.output.warning("**VAR cflags:{}**".format(info.components["var"].cflags))
    """)
    # When hello is not editable
    client2 = TestClient(client.cache_folder)
    client2.save({"conanfile.py": conan_consumer})
    client2.run("create . --name=lib --version=1.0")

    out = str(client2.out).replace(r"\\", "/").replace(package_folder, "")
    assert "**FOO includedirs:['package_include_foo']**" in out
    assert "**FOO libdirs:[]**" in out  # The components don't have default dirs
    assert "**FOO builddirs:[]**" in out  # The components don't have default dirs
    assert "**FOO libs:['lib_when_package_foo', 'lib_when_package2_foo']**" in out
    assert "**FOO objects:['myobject.o']**" in out
    assert "**FOO build_modules:['mymodules/mybuildmodule']**" in out
    assert "**FOO cxxflags:['my_cxx_flag2_foo']**" in out
    assert "**FOO cflags:['my_c_flag_foo']**" in out

    assert "**VAR includedirs:['package_include_var']**" in out
    assert "**VAR libdirs:[]**" in out  # The components don't have default dirs
    assert "**VAR builddirs:[]**" in out  # The components don't have default dirs
    assert "**VAR libs:['lib_when_package_var', 'lib_when_package2_var']**" in out
    assert "**VAR cxxflags:['my_cxx_flag2_var']**" in out
    assert "**VAR cflags:['my_c_flag_var']**" in out

    # When hello is editable
    client.save({"conanfile.py": conan_hello})
    client.run("editable add . hello/1.0@")

    # Create the consumer again, now it will use the hello editable
    client2.run("create . --name=lib --version=1.0")
    base_folder = client.current_folder.replace("\\", "/") + "/"
    out = str(client2.out).replace(r"\\", "/").replace(base_folder, "")

    assert "**FOO includedirs:['my_sources/my_include_source_foo', " \
           "'my_build/my_include_foo']**" in out
    assert "**FOO libdirs:['my_build/my_libdir_foo']**" in out
    assert "**FOO builddirs:['my_sources/my_builddir_source_foo']**" in out
    assert "**FOO libs:['hello_foo']**" in out
    assert "**FOO objects:['my_build/myobjs/myobject.o']**" in out
    assert "**FOO build_modules:['my_sources/mypath/mybuildmodule']**" in out
    assert "**FOO cxxflags:['my_cxx_flag_foo']**" in out
    assert "**FOO cflags:['my_c_flag_foo']**" in out

    assert "**VAR includedirs:['my_sources/my_include_source_var', " \
           "'my_build/my_include_var']**" in out
    assert "**VAR libdirs:['my_build/my_libdir_var']**" in out
    assert "**VAR builddirs:['my_sources/my_builddir_source_var']**" in out
    assert "**VAR libs:['hello_var']**" in out
    assert "**VAR cxxflags:['my_cxx_flag_var']**" in out
    assert "**VAR cflags:['my_c_flag_var']**" in out<|MERGE_RESOLUTION|>--- conflicted
+++ resolved
@@ -85,13 +85,8 @@
     out = str(client2.out).replace(r"\\", "/").replace(package_folder, "")
     assert "**includedirs:['package_include']**" in out
     assert "**libdirs:['lib']**" in out
-<<<<<<< HEAD
     assert "**builddirs:[]**" in out
-    assert "**frameworkdirs:['Frameworks', 'package_frameworks_path']**" in out
-=======
-    assert "**builddirs:['']**" in out
     assert "**frameworkdirs:['package_frameworks_path']**" in out
->>>>>>> 573e30c2
     assert "**libs:['lib_when_package', 'lib_when_package2']**" in out
     assert "**objects:['myobject.o']**" in out
     assert "**build_modules:['mymodules/mybuildmodule']**" in out
