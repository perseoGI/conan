import os
import platform
import re
import textwrap

import pytest

from conans.model.ref import ConanFileReference, PackageReference
from conans.test.assets.genconanfile import GenConanfile
from conans.test.assets.pkg_cmake import pkg_cmake
from conans.test.utils.tools import TestClient


def test_local_static_generators_folder():
    """If we configure a generators folder in the layout, the generator files:
      - If belong to new generators: go to the specified folder: "my_generators"
      - If belong to old generators or txt: remains in the install folder
    """
    client = TestClient()
    conan_file = str(GenConanfile().with_settings("build_type"))
    conan_file += """
    generators = "CMakeToolchain"
    def layout(self):
        self.folders.build = "build-{}".format(self.settings.build_type)
        self.folders.generators = "{}/generators".format(self.folders.build)
    """
    client.save({"conanfile.py": conan_file})
    client.run("install . -if=my_install")

    old_install_folder = os.path.join(client.current_folder, "my_install")
    cmake_toolchain_generator_path = os.path.join(old_install_folder, "conan_toolchain.cmake")
    assert not os.path.exists(cmake_toolchain_generator_path)

    build_folder = os.path.join(client.current_folder, "build-Release")
    generators_folder = os.path.join(build_folder, "generators")
    cmake_toolchain_generator_path = os.path.join(generators_folder, "conan_toolchain.cmake")
    assert os.path.exists(cmake_toolchain_generator_path)


def test_local_dynamic_generators_folder():
    """If we configure a generators folder in the layout, the generator files:
      - If belong to new generators: go to the specified folder: "my_generators"
      - "txt" and old ones always to the install folder
    """
    client = TestClient()
    conan_file = str(GenConanfile().with_settings("build_type").
                     with_import("from conan.tools.cmake import CMakeToolchain, CMake"))
    conan_file += """
    def generate(self):
        tc = CMakeToolchain(self)
        tc.generate()
    def layout(self):
        self.folders.build = "build-{}".format(self.settings.build_type)
        self.folders.generators = "{}/generators".format(self.folders.build)
    """
    client.save({"conanfile.py": conan_file})
    client.run("install . -if=my_install")

    old_install_folder = os.path.join(client.current_folder, "my_install")
    cmake_toolchain_generator_path = os.path.join(old_install_folder, "conan_toolchain.cmake")
    assert not os.path.exists(cmake_toolchain_generator_path)

    build_folder = os.path.join(client.current_folder, "build-Release")
    generators_folder = os.path.join(build_folder, "generators")
    cmake_toolchain_generator_path = os.path.join(generators_folder, "conan_toolchain.cmake")
    assert os.path.exists(cmake_toolchain_generator_path)


def test_no_layout_generators_folder():
    """If we don't configure a generators folder in the layout, the generator files:
      - all go to the install_folder
    """
    client = TestClient()
    conan_file = str(GenConanfile().with_settings("build_type").
                     with_import("from conan.tools.cmake import CMakeToolchain, CMake"))
    conan_file += """
    def generate(self):
        tc = CMakeToolchain(self)
        tc.generate()
    """
    client.save({"conanfile.py": conan_file})
    client.run("install . -if=my_install")

    old_install_folder = os.path.join(client.current_folder, "my_install")
    cmake_toolchain_generator_path = os.path.join(old_install_folder, "conan_toolchain.cmake")

    # In the install_folder
    assert os.path.exists(cmake_toolchain_generator_path)

    # But not in the base folder
    assert not os.path.exists(os.path.join(client.current_folder, "conan_toolchain.cmake"))


def test_local_build():
    """If we configure a build folder in the layout, the installed files in a "conan build ."
    go to the specified folder: "my_build"
    """
    client = TestClient()
    conan_file = str(GenConanfile().with_import("from conans import tools"))
    conan_file += """
    def layout(self):
        self.folders.generators = "my_generators"
        self.folders.build = "my_build"
    def build(self):
        self.output.warning("Generators folder: {}".format(self.folders.generators_folder))
        tools.save("build_file.dll", "bar")
"""
    client.save({"conanfile.py": conan_file})
    client.run("install . -if=my_install")
    # FIXME: This should change to "build ." when "conan build" computes the graph
    client.run("build . -if=my_install")
    dll = os.path.join(client.current_folder, "my_build", "build_file.dll")
    assert os.path.exists(dll)


def test_local_build_change_base():
    """If we configure a build folder in the layout, the build files in a "conan build ."
    go to the specified folder: "my_build under the modified base one "common"
    """
    client = TestClient()
    conan_file = str(GenConanfile().with_import("from conans import tools"))
    conan_file += """
    def layout(self):
        self.folders.build = "my_build"
    def build(self):
        tools.save("build_file.dll", "bar")
    """
    client.save({"conanfile.py": conan_file})
    client.run("install . -if=common")
    client.run("build . -if=common -bf=common")
    # -bf is ignored here, the layout defines it
    dll = os.path.join(client.current_folder, "my_build", "build_file.dll")
    assert os.path.exists(dll)


def test_local_source():
    """If we configure a source folder in the layout, the downloaded files in a "conan source ."
    DON'T go to the specified folder: "my_source" but to the root source folder
    """
    client = TestClient()
    conan_file = str(GenConanfile().with_import("from conans import tools"))
    conan_file += """
    def layout(self):
        self.folders.source = "my_source"
    def source(self):
        tools.save("my_source/downloaded.h", "bar")
    """
    client.save({"conanfile.py": conan_file})
    client.run("install . -if=my_install")
    # FIXME: This should change to "source ." when "conan source" computes the graph
    client.run("source .")
    header = os.path.join(client.current_folder, "my_source", "downloaded.h")
    assert os.path.exists(header)


def test_local_source_change_base():
    """If we configure a source folder in the layout, the source files in a "conan source ."
    DON'T go to the specified folder: "my_source under the modified base one "all_source"
    """
    client = TestClient()
    conan_file = str(GenConanfile().with_import("from conans import tools"))
    conan_file += """
    def layout(self):
        self.folders.source = "my_source"
    def source(self):
        tools.save("my_source/downloaded.h", "bar")
    """
    client.save({"conanfile.py": conan_file})
    client.run("install . -if=common")
    client.run("source . -sf=common")
    header = os.path.join(client.current_folder, "common", "my_source", "downloaded.h")
    assert os.path.exists(header)


@pytest.mark.xfail(reason="Update to cache2.0")
def test_export_pkg():
    """The export-pkg, calling the "package" method, follows the layout if `cache_package_layout` """
    client = TestClient()
    conan_file = str(GenConanfile().with_import("from conans import tools"))
    conan_file += """
    no_copy_source = True
    def layout(self):
        self.folders.source = "my_source"
        self.folders.build = "my_build"
    def source(self):
        tools.save("downloaded.h", "bar")
    def build(self):
        tools.save("library.lib", "bar")
        tools.save("generated.h", "bar")
    def package(self):
        self.output.warning("Source folder: {}".format(self.source_folder))
        self.output.warning("Build folder: {}".format(self.build_folder))
        self.output.warning("Package folder: {}".format(self.package_folder))
        self.copy("*.h")
        self.copy("*.lib")
    """

    client.save({"conanfile.py": conan_file})
    client.run("install . -if=my_install")
    client.run("source .")
    client.run("build . -if=my_install")
    client.run("export-pkg . lib/1.0@")
    package_id = re.search(r"lib/1.0: Package '(\S+)' created", str(client.out)).group(1)
    ref = ConanFileReference.loads("lib/1.0@")
    pref = PackageReference(ref, package_id)
    sf = os.path.join(client.current_folder, "my_source")
    bf = os.path.join(client.current_folder, "my_build")
    pf = client.get_latest_pkg_layout(pref).package()

    assert "WARN: Source folder: {}".format(sf) in client.out
    assert "WARN: Build folder: {}".format(bf) in client.out
    assert "WARN: Package folder: {}".format(pf) in client.out

    # Check the artifacts packaged
    assert os.path.exists(os.path.join(pf, "generated.h"))
    assert os.path.exists(os.path.join(pf, "library.lib"))


<<<<<<< HEAD
@pytest.mark.xfail(reason="the conan package command was removed atm in Conan 2.0")
=======
@pytest.mark.xfail(reason="We cannot test the export-pkg from a local package folder when we cannot "
                          "run the package method")
>>>>>>> 47839586
def test_export_pkg_local():
    """The export-pkg, without calling "package" method, with local package, follows the layout"""
    client = TestClient()
    conan_file = str(GenConanfile().with_import("from conans import tools"))
    conan_file += """
    no_copy_source = True
    def layout(self):
        self.folders.source = "my_source"
        self.folders.build = "my_build"
        self.folders.package = "my_package"
    def source(self):
        tools.save("downloaded.h", "bar")
    def build(self):
        tools.save("library.lib", "bar")
        tools.save("generated.h", "bar")
    def package(self):
        self.output.warning("Source folder: {}".format(self.source_folder))
        self.output.warning("Build folder: {}".format(self.build_folder))
        self.output.warning("Package folder: {}".format(self.package_folder))
        self.copy("*.h")
        self.copy("*.lib")
    """

    client.save({"conanfile.py": conan_file})
    client.run("install . -if=my_install")
    client.run("source .")
    client.run("build . -if=my_install")
    # client.run("package . -if=my_install")
    sf = os.path.join(client.current_folder, "my_source")
    bf = os.path.join(client.current_folder, "my_build")
    # pf = os.path.join(client.current_folder, "my_package")
    assert "WARN: Source folder: {}".format(sf) in client.out
    assert "WARN: Build folder: {}".format(bf) in client.out
    # assert "WARN: Package folder: {}".format(pf) in client.out

    client.run("export-pkg . lib/1.0@ -if=my_install -pf=my_package")
    ref = ConanFileReference.loads("lib/1.0@")
    pref = PackageReference(ref, "5ab84d6acfe1f23c4fae0ab88f26e3a396351ac9")
    pf_cache = client.get_latest_pkg_layout(pref).package()

    # Check the artifacts packaged, THERE IS NO "my_package" in the cache
    assert "my_package" not in pf_cache
    assert os.path.exists(os.path.join(pf_cache, "generated.h"))
    assert os.path.exists(os.path.join(pf_cache, "library.lib"))

    # Doing a conan create: Same as export-pkg, there is "my_package" in the cache
    client.run("create . lib/1.0@")
    ref = ConanFileReference.loads("lib/1.0@")
    pref = PackageReference(ref, "5ab84d6acfe1f23c4fae0ab88f26e3a396351ac9")
    pf_cache = client.get_latest_pkg_layout(pref).package()
    assert "my_package" not in pf_cache
    assert os.path.exists(os.path.join(pf_cache, "generated.h"))
    assert os.path.exists(os.path.join(pf_cache, "library.lib"))


@pytest.mark.xfail(reason="Update to cache2.0")
def test_imports():
    """The 'conan imports' follows the layout"""
    client = TestClient()
    # Hello to be reused
    conan_file = str(GenConanfile().with_import("from conans import tools"))
    conan_file += """
    no_copy_source = True
    def build(self):
        tools.save("library.dll", "bar")
        tools.save("generated.h", "bar")
    def package(self):
        self.copy("*.h")
        self.copy("*.dll")
    """
    client.save({"conanfile.py": conan_file})
    client.run("create . hello/1.0@")

    # Consumer of the hello importing the shared
    conan_file = str(GenConanfile().with_import("from conans import tools"))
    conan_file += """
    no_copy_source = True
    requires = "hello/1.0"
    def layout(self):
        self.folders.imports = "my_imports"
    def imports(self):
        self.output.warning("Imports folder: {}".format(self.imports_folder))
        self.copy("*.dll")
    """

    client.save({"conanfile.py": conan_file})
    client.run("install . -if=my_install")
    client.run("imports .")

    imports_folder = os.path.join(client.current_folder, "my_imports")
    dll_path = os.path.join(imports_folder, "library.dll")

    assert "WARN: Imports folder: {}".format(imports_folder) in client.out
    assert os.path.exists(dll_path)

    # If we do a conan create, the imports folder is used also in the cache
    client.run("create . foo/1.0@")
    package_id = re.search(r"foo/1.0:(\S+)", str(client.out)).group(1)
    ref = ConanFileReference.loads("foo/1.0@")
    pref = PackageReference(ref, package_id)
    bfolder = client.get_latest_pkg_layout(pref).build()
    imports_folder = os.path.join(bfolder, "my_imports")
    assert "WARN: Imports folder: {}".format(imports_folder) in client.out


def test_start_dir_failure():
    c = TestClient()
    c.save(pkg_cmake("dep", "0.1"))
    c.run("install .")
    build = "build" if platform.system() == "Windows" else "cmake-build-release"
    expected_path = os.path.join(c.current_folder, build, "conan", "conan_toolchain.cmake")
    assert os.path.exists(expected_path)
    os.unlink(expected_path)
    with c.chdir("build"):
        c.run("install ..")
    assert os.path.exists(expected_path)


def test_importdir_failure():
    c = TestClient()
    conanfile = textwrap.dedent("""
        from conans import ConanFile
        from conan.tools.files import save
        class Cosumer(ConanFile):
            requires = "dep/0.1"
            settings = "build_type"
            def layout(self):
                self.folders.imports = "Import" + str(self.settings.build_type)
                self.folders.build = "build"
            def build(self):
                self.output.info("saving file")
                save(self, "mybuild.txt", "mybuild")
            def imports(self):
                self.copy("myfile.txt")
        """)
    c.save({"dep/conanfile.py": GenConanfile().with_package_file("myfile.txt", "mycontent"),
            "consumer/conanfile.py": conanfile})
    c.run("create dep dep/0.1@")
    with c.chdir("consumer"):
        c.run("install . -s build_type=Release")
        expected_path_release = os.path.join(c.current_folder, "ImportRelease", "myfile.txt")
        assert os.path.exists(expected_path_release)
        c.run("build .")
        expected_build_file = os.path.join(c.current_folder, "build", "mybuild.txt")
        assert os.path.exists(expected_build_file)
        c.run("install . -s build_type=Debug")
        expected_path_debug = os.path.join(c.current_folder, "ImportDebug", "myfile.txt")
        assert os.path.exists(expected_path_debug)

        os.unlink(expected_path_release)
        os.unlink(expected_path_debug)
        os.unlink(expected_build_file)
        with c.chdir("build"):
            c.run("install .. -s build_type=Release")
            assert os.path.exists(expected_path_release)
            c.run("build ..")
            assert os.path.exists(expected_build_file)
            c.run("install .. -s build_type=Debug")
            assert os.path.exists(expected_path_debug)<|MERGE_RESOLUTION|>--- conflicted
+++ resolved
@@ -216,12 +216,8 @@
     assert os.path.exists(os.path.join(pf, "library.lib"))
 
 
-<<<<<<< HEAD
-@pytest.mark.xfail(reason="the conan package command was removed atm in Conan 2.0")
-=======
 @pytest.mark.xfail(reason="We cannot test the export-pkg from a local package folder when we cannot "
                           "run the package method")
->>>>>>> 47839586
 def test_export_pkg_local():
     """The export-pkg, without calling "package" method, with local package, follows the layout"""
     client = TestClient()
