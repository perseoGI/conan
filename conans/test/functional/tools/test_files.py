import os
import textwrap

import patch_ng
import pytest
from bottle import static_file

from conans.test.assets.genconanfile import GenConanfile
from conans.test.utils.test_files import temp_folder
from conans.test.utils.tools import TestClient, StoppableThreadBottle
from conans.util.files import save


class MockPatchset:
    apply_args = None

    def apply(self, root, strip, fuzz):
        self.apply_args = (root, strip, fuzz)
        return True


@pytest.fixture
def mock_patch_ng(monkeypatch):
    mock = MockPatchset()

    monkeypatch.setattr(patch_ng, "fromfile", lambda _: mock)
    return mock


class TestConanToolFiles:

    def test_imports(self):
        conanfile = GenConanfile().with_import("from conan.tools.files import load, save, "
                                               "mkdir, download, get, ftp_download")
        client = TestClient()
        client.save({"conanfile.py": conanfile})
        client.run("install .")

    def test_load_save_mkdir(self):
        conanfile = textwrap.dedent("""
            from conans import ConanFile
            from conan.tools.files import load, save, mkdir

            class Pkg(ConanFile):
                name = "mypkg"
                version = "1.0"
                def source(self):
                    mkdir(self, "myfolder")
                    save(self, "./myfolder/myfile", "some_content")
                    assert load(self, "./myfolder/myfile") == "some_content"
            """)
        client = TestClient()
        client.save({"conanfile.py": conanfile})
        client.run("source .")

    def test_download(self):
        http_server = StoppableThreadBottle()
        file_path = os.path.join(temp_folder(), "myfile.txt")
        save(file_path, "some content")

        @http_server.server.get("/myfile.txt")
        def get_file():
            return static_file(os.path.basename(file_path), os.path.dirname(file_path))

        http_server.run_server()

        profile = textwrap.dedent("""\
            [conf]
            tools.files.download:retry=1
            tools.files.download:retry_wait=0
            """)

        conanfile = textwrap.dedent("""
            import os
            from conans import ConanFile
            from conan.tools.files import download

            class Pkg(ConanFile):
                name = "mypkg"
                version = "1.0"
                def source(self):
                    download(self, "http://localhost:{}/myfile.txt", "myfile.txt")
                    assert os.path.exists("myfile.txt")
            """.format(http_server.port))

        client = TestClient()
        client.save({"conanfile.py": conanfile})
        client.save({"profile": profile})
        client.run("create . -pr=profile")


def test_patch(mock_patch_ng):
    conanfile = textwrap.dedent("""
        from conans import ConanFile
        from conan.tools.files import patch

        class Pkg(ConanFile):
            name = "mypkg"
            version = "1.0"

            def build(self):
                patch(self, patch_file='path/to/patch-file', patch_type='security')
        """)

    client = TestClient()
    client.save({"conanfile.py": conanfile})
    client.run('create .')

    # Note: This cannot exist anymore, because the path is moved when prev is computed
    # assert os.path.exists(mock_patch_ng.apply_args[0])
    assert mock_patch_ng.apply_args[1:] == (0, False)
    assert 'mypkg/1.0: Apply patch (security)' in str(client.out)


def test_apply_conandata_patches(mock_patch_ng):
    conanfile = textwrap.dedent("""
        from conans import ConanFile
        from conan.tools.files import apply_conandata_patches

        class Pkg(ConanFile):
            name = "mypkg"
            version = "1.11.0"

            def layout(self):
                self.folders.source = "source_subfolder"

            def build(self):
                apply_conandata_patches(self)
        """)
    conandata_yml = textwrap.dedent("""
        patches:
          "1.11.0":
            - patch_file: "patches/0001-buildflatbuffers-cmake.patch"
            - patch_file: "patches/0002-implicit-copy-constructor.patch"
              patch_type: backport
              patch_source: https://github.com/google/flatbuffers/pull/5650
              patch_description: Needed to build with modern clang compilers.
          "1.12.0":
            - patch_file: "patches/0001-buildflatbuffers-cmake.patch"
    """)

    client = TestClient()
    client.save({'conanfile.py': conanfile,
                 'conandata.yml': conandata_yml})
    client.run('create .')

    assert mock_patch_ng.apply_args[0].endswith('source_subfolder')
    assert mock_patch_ng.apply_args[1:] == (0, False)

    assert 'mypkg/1.11.0: Apply patch (backport): Needed to build with modern' \
           ' clang compilers.' in str(client.out)

    # Test local methods
    client.run("install . -if=install")
    client.run("build . -if=install")

    assert 'conanfile.py (mypkg/1.11.0): Apply patch (backport): Needed to build with modern' \
           ' clang compilers.' in str(client.out)


<<<<<<< HEAD
=======
def test_apply_conandata_patches_relative_base_path(mock_patch_ng):
    conanfile = textwrap.dedent("""
        from conans import ConanFile
        from conan.tools.files import apply_conandata_patches

        class Pkg(ConanFile):
            name = "mypkg"
            version = "1.11.0"

            def layout(self):
                self.folders.source = "source_subfolder"

            def build(self):
                apply_conandata_patches(self)
        """)
    conandata_yml = textwrap.dedent("""
        patches:
          "1.11.0":
            - patch_file: "patches/0001-buildflatbuffers-cmake.patch"
              base_path: "relative_dir"
    """)

    client = TestClient()
    client.save({'conanfile.py': conanfile,
                 'conandata.yml': conandata_yml})
    client.run('create .')

    assert mock_patch_ng.apply_args[0].endswith(os.path.join('source_subfolder', "relative_dir"))
    assert mock_patch_ng.apply_args[1:] == (0, False)


>>>>>>> 6ad5a2d5
def test_no_patch_file_entry():
    conanfile = textwrap.dedent("""
        from conans import ConanFile
        from conan.tools.files import apply_conandata_patches

        class Pkg(ConanFile):
            name = "mypkg"
            version = "1.11.0"

            def layout(self):
                self.folders.source = "source_subfolder"

            def build(self):
                apply_conandata_patches(self)
        """)
    conandata_yml = textwrap.dedent("""
        patches:
          "1.11.0":
            - wrong_entry: "patches/0001-buildflatbuffers-cmake.patch"
          "1.12.0":
            - patch_file: "patches/0001-buildflatbuffers-cmake.patch"
    """)

    client = TestClient()
    client.save({'conanfile.py': conanfile,
                 'conandata.yml': conandata_yml})
    client.run('create .', assert_error=True)

    assert "The 'conandata.yml' file needs a 'patch_file' entry for every patch to be applied" \
           in str(client.out)<|MERGE_RESOLUTION|>--- conflicted
+++ resolved
@@ -158,8 +158,6 @@
            ' clang compilers.' in str(client.out)
 
 
-<<<<<<< HEAD
-=======
 def test_apply_conandata_patches_relative_base_path(mock_patch_ng):
     conanfile = textwrap.dedent("""
         from conans import ConanFile
@@ -191,7 +189,6 @@
     assert mock_patch_ng.apply_args[1:] == (0, False)
 
 
->>>>>>> 6ad5a2d5
 def test_no_patch_file_entry():
     conanfile = textwrap.dedent("""
         from conans import ConanFile
