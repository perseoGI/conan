--- conflicted
+++ resolved
@@ -37,12 +37,8 @@
     client.save({"conanfile.py": conanfile})
     client.run("install . {}".format(settings))
     props = client.load("conantoolchain_release_x64.props")
-<<<<<<< HEAD
+    assert "<IncludeExternals>true</IncludeExternals>" in props
     assert "<LanguageStandard>stdcpp14</LanguageStandard>" in props
-=======
-    assert "<IncludeExternals>true</IncludeExternals>" in props
-    assert "<LanguageStandard>stdcpp17</LanguageStandard>" in props
->>>>>>> 8aeea223
     if version == "190":
         assert "<PlatformToolset>v140</PlatformToolset>" in props
     else:
