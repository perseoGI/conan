import platform
import re
import tempfile
import textwrap

import pytest

from conans.test.assets.cmake import gen_cmakelists
from conans.test.assets.sources import gen_function_cpp, gen_function_c
from conans.test.functional.utils import check_vs_runtime, check_exe_run
from conans.test.utils.tools import TestClient
from conans.util.env import environment_update


@pytest.fixture
def client():
<<<<<<< HEAD
    c = TestClient()
=======
    # IMPORTANT: This cannot use the default tests location, if in Windows, it can be another unit
    # like F and Visual WONT FIND ClangCL
    t = tempfile.mkdtemp(suffix='conans')
    c = TestClient(cache_folder=t)
    save(c.cache.new_config_path, "tools.env.virtualenv:auto_use=True")
>>>>>>> 0f05b1b1
    clang_profile = textwrap.dedent("""
        [settings]
        os=Windows
        arch=x86_64
        build_type=Release
        compiler=clang
        compiler.version=12
        """)
    conanfile = textwrap.dedent("""
        import os
        from conan import ConanFile
        from conan.tools.cmake import CMake, cmake_layout

        class Pkg(ConanFile):
            settings = "os", "compiler", "build_type", "arch"
            exports_sources = "*"
            generators = "CMakeToolchain"

            def layout(self):
                cmake_layout(self)

            def build(self):
                cmake = CMake(self)
                cmake.configure()
                cmake.build()
                cmd = os.path.join(self.cpp.build.bindirs[0], "my_app")
                self.output.info("MYCMD={}!".format(os.path.abspath(cmd)))
                self.run(cmd)
        """)
    c.save({"conanfile.py": conanfile,
            "clang": clang_profile,
            "CMakeLists.txt": gen_cmakelists(appname="my_app", appsources=["src/main.cpp"]),
            "src/main.cpp": gen_function_cpp(name="main")})
    return c


<<<<<<< HEAD
@pytest.mark.tool("cmake")
@pytest.mark.tool("mingw64")
@pytest.mark.tool("clang", "12")
@pytest.mark.skipif(platform.system() != "Windows", reason="requires Win")
def test_clang(client):
    client.run("create . --name=pkg --version=0.1 -pr=clang")
    # clang compilations in Windows will use MinGW Makefiles by default
    assert 'cmake -G "MinGW Makefiles"' in client.out
    assert "main __clang_major__12" in client.out
    # Check this! Clang compiler in Windows is reporting MSC_VER and MSVC_LANG!
    assert "main _MSC_VER19" in client.out
    assert "main _MSVC_LANG2014" in client.out


@pytest.mark.tool("cmake")
@pytest.mark.tool("clang", "12")
@pytest.mark.skipif(platform.system() != "Windows", reason="requires Win")
def test_clang_cmake_ninja(client):
    client.run("create . --name=pkg --version=0.1 -pr=clang -c tools.cmake.cmaketoolchain:generator=Ninja")
    assert 'cmake -G "Ninja"' in client.out
    assert "main __clang_major__12" in client.out
    # Check this! Clang compiler in Windows is reporting MSC_VER and MSVC_LANG!
    assert "main _MSC_VER19" in client.out
    assert "main _MSVC_LANG2014" in client.out
=======
@pytest.mark.tool_cmake
@pytest.mark.tool_clang(version="13")
@pytest.mark.skipif(platform.system() != "Windows", reason="requires Win")
class TestLLVMClang:
    """ External LLVM/clang, with different CMake generators
    This links always with the VS runtime, it is built-in
    """

    @pytest.mark.tool_mingw64
    @pytest.mark.tool_visual_studio(version="17")
    @pytest.mark.tool_clang(version="13")  # repeated, for priority over the mingw64 clang
    @pytest.mark.parametrize("runtime", ["static", "dynamic"])
    def test_clang_mingw(self, client, runtime):
        """ compiling with an LLVM-clang installed, which uses by default the
        VS runtime
        """
        client.run("create . pkg/0.1@ -pr=clang "
                   "-s compiler.runtime_version=v143 "
                   "-s compiler.runtime={}".format(runtime))
        # clang compilations in Windows will use MinGW Makefiles by default
        assert 'cmake -G "MinGW Makefiles"' in client.out
        assert "GNU-like command-line" in client.out
        assert "main __clang_major__13" in client.out
        assert "main _MSC_VER193" in client.out
        assert "main _MSVC_LANG2014" in client.out
        assert "main _M_X64 defined" in client.out
        assert "main __x86_64__ defined" in client.out

        check_exe_run(client.out, "main", "clang", None, "Release", "x86_64", "14")
        cmd = re.search(r"MYCMD=(.*)!", str(client.out)).group(1)
        cmd = cmd + ".exe"
        static_runtime = (runtime == "static")
        check_vs_runtime(cmd, client, "17", build_type="Release", static_runtime=static_runtime)

    @pytest.mark.tool_visual_studio(version="17")
    @pytest.mark.parametrize("generator", ["Ninja", "NMake Makefiles"])
    def test_clang_cmake_ninja_nmake(self, client, generator):
        client.run("create . pkg/0.1@ -pr=clang -s compiler.runtime=dynamic "
                   "-s compiler.runtime_version=v143 "
                   '-c tools.cmake.cmaketoolchain:generator="{}"'.format(generator))

        assert 'cmake -G "{}"'.format(generator) in client.out
        assert "GNU-like command-line" in client.out
        assert "main __clang_major__13" in client.out
        assert "main _MSC_VER193" in client.out
        assert "main _MSVC_LANG2014" in client.out
        assert "main _M_X64 defined" in client.out
        assert "main __x86_64__ defined" in client.out
        cmd = re.search(r"MYCMD=(.*)!", str(client.out)).group(1)
        cmd = cmd + ".exe"
        check_vs_runtime(cmd, client, "17", build_type="Release", static_runtime=False)

    @pytest.mark.tool_visual_studio(version="16")
    @pytest.mark.tool_clang(version="12")  # repeated, for priority over the mingw64 clang
    def test_clang_cmake_runtime_version(self, client):
        generator = "Ninja"
        # Make sure that normal CMakeLists with verify=False works
        client.save({"CMakeLists.txt": gen_cmakelists(verify=False, appname="my_app",
                                                      appsources=["src/main.cpp"])})
        client.run("create . pkg/0.1@ -pr=clang -s compiler.runtime=dynamic -s compiler.cppstd=17 "
                   "-s compiler.runtime_version=v142 "
                   '-c tools.cmake.cmaketoolchain:generator="{}"'.format(generator))

        assert 'cmake -G "{}"'.format(generator) in client.out
        assert "GNU-like command-line" in client.out
        assert "main __clang_major__12" in client.out
        # Check this! Clang compiler in Windows is reporting MSC_VER and MSVC_LANG!
        assert "main _MSC_VER192" in client.out
        assert "main _MSVC_LANG2017" in client.out
        assert "main _M_X64 defined" in client.out
        assert "main __x86_64__ defined" in client.out
        cmd = re.search(r"MYCMD=(.*)!", str(client.out)).group(1)
        cmd = cmd + ".exe"
        check_vs_runtime(cmd, client, "16", build_type="Release", static_runtime=False)


@pytest.mark.skipif(platform.system() != "Windows", reason="requires Win")
class TestVSClangCL:
    """
    This is also LLVM/Clang, but distributed with the VS installation
    """
    @pytest.mark.tool_cmake(version="3.23")
    @pytest.mark.tool_visual_studio(version="17")
    def test_clang_visual_studio_generator(self, client):
        """ This is using the embedded ClangCL compiler, not the external one"""
        generator = "Visual Studio 17"
        client.run("create . pkg/0.1@ -pr=clang -s compiler.runtime=dynamic "
                   "-s compiler.cppstd=17 -s compiler.runtime_version=v143 "
                   '-c tools.cmake.cmaketoolchain:generator="{}"'.format(generator))
        assert 'cmake -G "{}"'.format(generator) in client.out
        assert "MSVC-like command-line" in client.out
        assert "main __clang_major__14" in client.out
        # Check this! Clang compiler in Windows is reporting MSC_VER and MSVC_LANG!
        assert "main _MSC_VER193" in client.out
        assert "main _MSVC_LANG2017" in client.out
        assert "main _M_X64 defined" in client.out
        assert "main __x86_64__ defined" in client.out
        assert "-m64" not in client.out
        cmd = re.search(r"MYCMD=(.*)!", str(client.out)).group(1)
        cmd = cmd + ".exe"
        check_vs_runtime(cmd, client, "16", build_type="Release", static_runtime=False)


@pytest.mark.tool_cmake
@pytest.mark.skipif(platform.system() != "Windows", reason="requires Win")
class TestMsysClang:
    @pytest.mark.tool_msys2_clang64
    def test_msys2_clang(self, client):
        """ Using the msys2 clang64 subsystem
        We are not really injecting the msys2 root with make, so using
        MinGW Makefiles
        """
        client.run('create . pkg/0.1@ -pr=clang -s os.subsystem=msys2 '
                   '-s compiler.libcxx=libc++ '
                   '-c tools.cmake.cmaketoolchain:generator="MinGW Makefiles"')
        # clang compilations in Windows will use MinGW Makefiles by default
        assert 'cmake -G "MinGW Makefiles"' in client.out
        # TODO: Version is still not controlled
        assert "main __clang_major__14" in client.out
        # Not using libstdc++
        assert "_GLIBCXX_USE_CXX11_ABI" not in client.out
        assert "main __cplusplus2014" in client.out
        assert "main __GNUC__" in client.out
        assert "main __MINGW32__1" in client.out
        assert "main __MINGW64__1" in client.out
        assert "main _MSC_" not in client.out
        assert "main _MSVC_" not in client.out
        assert "main _M_X64 defined" in client.out
        assert "main __x86_64__ defined" in client.out

        cmd = re.search(r"MYCMD=(.*)!", str(client.out)).group(1)
        cmd = cmd + ".exe"
        check_vs_runtime(cmd, client, "16", build_type="Release",
                         static_runtime=False, subsystem="clang64")

    @pytest.mark.tool_msys2_mingw64_clang64
    def test_msys2_clang_mingw(self, client):
        """ compiling with the clang INSIDE mingw, which uses the
        MinGW runtime, not the MSVC one
        For 32 bits, it doesn't seem possible to install the toolchain
        For 64 bits require "pacman -S mingw-w64-x86-clang++"
        """
        # TODO: This should probably go to the ``os.subsystem=ming64" but lets do it in other PR
        client.run('create . pkg/0.1@ -pr=clang '
                   '-s compiler.libcxx=libstdc++')
        # clang compilations in Windows will use MinGW Makefiles by default
        assert 'cmake -G "MinGW Makefiles"' in client.out
        # TODO: Version is still not controlled
        assert "main __clang_major__14" in client.out
        assert "main _GLIBCXX_USE_CXX11_ABI 0" in client.out
        assert "main __cplusplus2014" in client.out
        assert "main __GNUC__" in client.out
        assert "main __MINGW32__1" in client.out
        assert "main __MINGW64__1" in client.out
        assert "main _MSC_" not in client.out
        assert "main _MSVC_" not in client.out
        assert "main _M_X64 defined" in client.out
        assert "main __x86_64__ defined" in client.out

        cmd = re.search(r"MYCMD=(.*)!", str(client.out)).group(1)
        cmd = cmd + ".exe"
        check_vs_runtime(cmd, client, "16", build_type="Release",
                         static_runtime=False, subsystem="mingw64")

    @pytest.mark.tool_msys2_clang64
    def test_clang_pure_c(self, client):
        """ compiling with the clang INSIDE mingw, which uses the
        MinGW runtime, not the MSVC one
        For 32 bits, it doesn't seem possible to install the toolchain
        For 64 bits require "pacman -S mingw-w64-x86-clang++"
        """
        client.save({"CMakeLists.txt": gen_cmakelists(verify=False, language="C", appname="my_app",
                                                      appsources=["src/main.c"]),
                     "src/main.c": gen_function_c(name="main")})
        client.run(f"create . pkg/0.1@ -pr=clang")
        # clang compilations in Windows will use MinGW Makefiles by default
        assert 'cmake -G "MinGW Makefiles"' in client.out
        assert "main __clang_major__14" in client.out
        assert "GLIBCXX" not in client.out
        assert "cplusplus" not in client.out
        assert "main __GNUC__" in client.out
        assert "main __MINGW32__1" in client.out
        assert "main __MINGW64__1" in client.out
        assert "main _MSC_" not in client.out
        assert "main _MSVC_" not in client.out
        assert "main _M_X64 defined" in client.out
        assert "main __x86_64__ defined" in client.out

        cmd = re.search(r"MYCMD=(.*)!", str(client.out)).group(1)
        cmd = cmd + ".exe"
        # static_runtime equivalent to C, for checking, no dep on libc++
        check_vs_runtime(cmd, client, "16", build_type="Release", static_runtime=True,
                         subsystem="clang64")
>>>>>>> 0f05b1b1


@pytest.mark.tool("cmake")
@pytest.mark.tool("clang", "12")
@pytest.mark.skipif(platform.system() != "Windows", reason="requires Win")
<<<<<<< HEAD
def test_clang_cmake_ninja_custom_cxx(client):
    with environment_update({"CXX": "/no/exist/clang++"}):
        client.run("create . --name=pkg --version=0.1 -pr=clang -c tools.cmake.cmaketoolchain:generator=Ninja",
=======
def test_error_clang_cmake_ninja_custom_cxx(client):
    with environment_append({"CXX": "/no/exist/clang++"}):
        client.run("create . pkg/0.1@ -pr=clang -c tools.cmake.cmaketoolchain:generator=Ninja",
>>>>>>> 0f05b1b1
                   assert_error=True)
        assert 'Could not find compiler' in client.out
        assert '/no/exist/clang++' in client.out

    clang_profile = textwrap.dedent("""
        [settings]
        os=Windows
        arch=x86_64
        build_type=Release
        compiler=clang
        compiler.version=12
        [buildenv]
        CXX=/no/exist/clang++
        """)
    client.save({"clang":     clang_profile})
    client.run("create . --name=pkg --version=0.1 -pr=clang -c tools.cmake.cmaketoolchain:generator=Ninja",
               assert_error=True)
    assert 'Could not find compiler' in client.out
<<<<<<< HEAD
    assert '/no/exist/clang++' in client.out


@pytest.mark.tool("cmake")
@pytest.mark.tool("visual_studio", "16")  # With Clang distributed in VS!
@pytest.mark.skipif(platform.system() != "Windows", reason="requires Win")
def test_clang_cmake_visual(client):
    clang_profile = textwrap.dedent("""
        [settings]
        os=Windows
        arch=x86_64
        build_type=Release
        compiler=clang
        compiler.version=11
        """)
    # TODO: Clang version is unused, it can change, still 11 from inside VS is used
    client.save({"clang": clang_profile})
    client.run("create . --name=pkg --version=0.1 -pr=clang "
               '-c tools.cmake.cmaketoolchain:generator="Visual Studio 16"')
    assert 'cmake -G "Visual Studio 16"' in client.out
    assert "main __clang_major__11" in client.out
    # Check this! Clang compiler in Windows is reporting MSC_VER and MSVC_LANG!
    assert "main _MSC_VER19" in client.out
    assert "main _MSVC_LANG2014" in client.out
=======
    assert '/no/exist/clang++' in client.out
>>>>>>> 0f05b1b1
<|MERGE_RESOLUTION|>--- conflicted
+++ resolved
@@ -14,22 +14,17 @@
 
 @pytest.fixture
 def client():
-<<<<<<< HEAD
-    c = TestClient()
-=======
     # IMPORTANT: This cannot use the default tests location, if in Windows, it can be another unit
     # like F and Visual WONT FIND ClangCL
     t = tempfile.mkdtemp(suffix='conans')
     c = TestClient(cache_folder=t)
-    save(c.cache.new_config_path, "tools.env.virtualenv:auto_use=True")
->>>>>>> 0f05b1b1
     clang_profile = textwrap.dedent("""
         [settings]
         os=Windows
         arch=x86_64
         build_type=Release
         compiler=clang
-        compiler.version=12
+        compiler.version=13
         """)
     conanfile = textwrap.dedent("""
         import os
@@ -49,59 +44,41 @@
                 cmake.configure()
                 cmake.build()
                 cmd = os.path.join(self.cpp.build.bindirs[0], "my_app")
+                self.run(cmd)
+
+            def package(self):
+                cmake = CMake(self)
+                cmake.install()
+
+            def package_info(self):
+                cmd = os.path.join(self.package_folder, "bin", "my_app")
                 self.output.info("MYCMD={}!".format(os.path.abspath(cmd)))
-                self.run(cmd)
         """)
     c.save({"conanfile.py": conanfile,
             "clang": clang_profile,
-            "CMakeLists.txt": gen_cmakelists(appname="my_app", appsources=["src/main.cpp"]),
+            "CMakeLists.txt": gen_cmakelists(appname="my_app", appsources=["src/main.cpp"],
+                                             install=True),
             "src/main.cpp": gen_function_cpp(name="main")})
     return c
 
 
-<<<<<<< HEAD
 @pytest.mark.tool("cmake")
-@pytest.mark.tool("mingw64")
-@pytest.mark.tool("clang", "12")
-@pytest.mark.skipif(platform.system() != "Windows", reason="requires Win")
-def test_clang(client):
-    client.run("create . --name=pkg --version=0.1 -pr=clang")
-    # clang compilations in Windows will use MinGW Makefiles by default
-    assert 'cmake -G "MinGW Makefiles"' in client.out
-    assert "main __clang_major__12" in client.out
-    # Check this! Clang compiler in Windows is reporting MSC_VER and MSVC_LANG!
-    assert "main _MSC_VER19" in client.out
-    assert "main _MSVC_LANG2014" in client.out
-
-
-@pytest.mark.tool("cmake")
-@pytest.mark.tool("clang", "12")
-@pytest.mark.skipif(platform.system() != "Windows", reason="requires Win")
-def test_clang_cmake_ninja(client):
-    client.run("create . --name=pkg --version=0.1 -pr=clang -c tools.cmake.cmaketoolchain:generator=Ninja")
-    assert 'cmake -G "Ninja"' in client.out
-    assert "main __clang_major__12" in client.out
-    # Check this! Clang compiler in Windows is reporting MSC_VER and MSVC_LANG!
-    assert "main _MSC_VER19" in client.out
-    assert "main _MSVC_LANG2014" in client.out
-=======
-@pytest.mark.tool_cmake
-@pytest.mark.tool_clang(version="13")
+@pytest.mark.tool("clang", "13")
 @pytest.mark.skipif(platform.system() != "Windows", reason="requires Win")
 class TestLLVMClang:
     """ External LLVM/clang, with different CMake generators
     This links always with the VS runtime, it is built-in
     """
 
-    @pytest.mark.tool_mingw64
-    @pytest.mark.tool_visual_studio(version="17")
-    @pytest.mark.tool_clang(version="13")  # repeated, for priority over the mingw64 clang
+    @pytest.mark.tool("mingw64")
+    @pytest.mark.tool("visual_studio", "17")
+    @pytest.mark.tool("clang", "13")  # repeated, for priority over the mingw64 clang
     @pytest.mark.parametrize("runtime", ["static", "dynamic"])
     def test_clang_mingw(self, client, runtime):
         """ compiling with an LLVM-clang installed, which uses by default the
         VS runtime
         """
-        client.run("create . pkg/0.1@ -pr=clang "
+        client.run("create . --name=pkg --version=0.1 -pr=clang "
                    "-s compiler.runtime_version=v143 "
                    "-s compiler.runtime={}".format(runtime))
         # clang compilations in Windows will use MinGW Makefiles by default
@@ -119,10 +96,10 @@
         static_runtime = (runtime == "static")
         check_vs_runtime(cmd, client, "17", build_type="Release", static_runtime=static_runtime)
 
-    @pytest.mark.tool_visual_studio(version="17")
+    @pytest.mark.tool("visual_studio", "17")
     @pytest.mark.parametrize("generator", ["Ninja", "NMake Makefiles"])
     def test_clang_cmake_ninja_nmake(self, client, generator):
-        client.run("create . pkg/0.1@ -pr=clang -s compiler.runtime=dynamic "
+        client.run("create . --name=pkg --version=0.1 -pr=clang -s compiler.runtime=dynamic "
                    "-s compiler.runtime_version=v143 "
                    '-c tools.cmake.cmaketoolchain:generator="{}"'.format(generator))
 
@@ -137,20 +114,20 @@
         cmd = cmd + ".exe"
         check_vs_runtime(cmd, client, "17", build_type="Release", static_runtime=False)
 
-    @pytest.mark.tool_visual_studio(version="16")
-    @pytest.mark.tool_clang(version="12")  # repeated, for priority over the mingw64 clang
+    @pytest.mark.tool("visual_studio", "16")
+    @pytest.mark.tool("clang", "13")  # repeated, for priority over the mingw64 clang
     def test_clang_cmake_runtime_version(self, client):
         generator = "Ninja"
         # Make sure that normal CMakeLists with verify=False works
         client.save({"CMakeLists.txt": gen_cmakelists(verify=False, appname="my_app",
-                                                      appsources=["src/main.cpp"])})
-        client.run("create . pkg/0.1@ -pr=clang -s compiler.runtime=dynamic -s compiler.cppstd=17 "
+                                                      appsources=["src/main.cpp"], install=True)})
+        client.run("create . --name=pkg --version=0.1 -pr=clang -s compiler.runtime=dynamic -s compiler.cppstd=17 "
                    "-s compiler.runtime_version=v142 "
                    '-c tools.cmake.cmaketoolchain:generator="{}"'.format(generator))
 
         assert 'cmake -G "{}"'.format(generator) in client.out
         assert "GNU-like command-line" in client.out
-        assert "main __clang_major__12" in client.out
+        assert "main __clang_major__13" in client.out
         # Check this! Clang compiler in Windows is reporting MSC_VER and MSVC_LANG!
         assert "main _MSC_VER192" in client.out
         assert "main _MSVC_LANG2017" in client.out
@@ -166,12 +143,12 @@
     """
     This is also LLVM/Clang, but distributed with the VS installation
     """
-    @pytest.mark.tool_cmake(version="3.23")
-    @pytest.mark.tool_visual_studio(version="17")
+    @pytest.mark.tool("cmake", "3.23")
+    @pytest.mark.tool("visual_studio", "17")
     def test_clang_visual_studio_generator(self, client):
         """ This is using the embedded ClangCL compiler, not the external one"""
         generator = "Visual Studio 17"
-        client.run("create . pkg/0.1@ -pr=clang -s compiler.runtime=dynamic "
+        client.run("create . --name=pkg --version=0.1 -pr=clang -s compiler.runtime=dynamic "
                    "-s compiler.cppstd=17 -s compiler.runtime_version=v143 "
                    '-c tools.cmake.cmaketoolchain:generator="{}"'.format(generator))
         assert 'cmake -G "{}"'.format(generator) in client.out
@@ -188,16 +165,16 @@
         check_vs_runtime(cmd, client, "16", build_type="Release", static_runtime=False)
 
 
-@pytest.mark.tool_cmake
+@pytest.mark.tool("cmake")
 @pytest.mark.skipif(platform.system() != "Windows", reason="requires Win")
 class TestMsysClang:
-    @pytest.mark.tool_msys2_clang64
+    @pytest.mark.tool("msys2_clang64")
     def test_msys2_clang(self, client):
         """ Using the msys2 clang64 subsystem
         We are not really injecting the msys2 root with make, so using
         MinGW Makefiles
         """
-        client.run('create . pkg/0.1@ -pr=clang -s os.subsystem=msys2 '
+        client.run('create . --name=pkg --version=0.1 -pr=clang -s os.subsystem=msys2 '
                    '-s compiler.libcxx=libc++ '
                    '-c tools.cmake.cmaketoolchain:generator="MinGW Makefiles"')
         # clang compilations in Windows will use MinGW Makefiles by default
@@ -220,7 +197,7 @@
         check_vs_runtime(cmd, client, "16", build_type="Release",
                          static_runtime=False, subsystem="clang64")
 
-    @pytest.mark.tool_msys2_mingw64_clang64
+    @pytest.mark.tool("msys2_mingw64_clang64")
     def test_msys2_clang_mingw(self, client):
         """ compiling with the clang INSIDE mingw, which uses the
         MinGW runtime, not the MSVC one
@@ -228,7 +205,7 @@
         For 64 bits require "pacman -S mingw-w64-x86-clang++"
         """
         # TODO: This should probably go to the ``os.subsystem=ming64" but lets do it in other PR
-        client.run('create . pkg/0.1@ -pr=clang '
+        client.run('create . --name=pkg --version=0.1 -pr=clang '
                    '-s compiler.libcxx=libstdc++')
         # clang compilations in Windows will use MinGW Makefiles by default
         assert 'cmake -G "MinGW Makefiles"' in client.out
@@ -249,7 +226,7 @@
         check_vs_runtime(cmd, client, "16", build_type="Release",
                          static_runtime=False, subsystem="mingw64")
 
-    @pytest.mark.tool_msys2_clang64
+    @pytest.mark.tool("msys2_clang64")
     def test_clang_pure_c(self, client):
         """ compiling with the clang INSIDE mingw, which uses the
         MinGW runtime, not the MSVC one
@@ -257,9 +234,9 @@
         For 64 bits require "pacman -S mingw-w64-x86-clang++"
         """
         client.save({"CMakeLists.txt": gen_cmakelists(verify=False, language="C", appname="my_app",
-                                                      appsources=["src/main.c"]),
+                                                      appsources=["src/main.c"], install=True),
                      "src/main.c": gen_function_c(name="main")})
-        client.run(f"create . pkg/0.1@ -pr=clang")
+        client.run(f"create . --name=pkg --version=0.1 -pr=clang")
         # clang compilations in Windows will use MinGW Makefiles by default
         assert 'cmake -G "MinGW Makefiles"' in client.out
         assert "main __clang_major__14" in client.out
@@ -278,21 +255,14 @@
         # static_runtime equivalent to C, for checking, no dep on libc++
         check_vs_runtime(cmd, client, "16", build_type="Release", static_runtime=True,
                          subsystem="clang64")
->>>>>>> 0f05b1b1
 
 
 @pytest.mark.tool("cmake")
 @pytest.mark.tool("clang", "12")
 @pytest.mark.skipif(platform.system() != "Windows", reason="requires Win")
-<<<<<<< HEAD
-def test_clang_cmake_ninja_custom_cxx(client):
+def test_error_clang_cmake_ninja_custom_cxx(client):
     with environment_update({"CXX": "/no/exist/clang++"}):
         client.run("create . --name=pkg --version=0.1 -pr=clang -c tools.cmake.cmaketoolchain:generator=Ninja",
-=======
-def test_error_clang_cmake_ninja_custom_cxx(client):
-    with environment_append({"CXX": "/no/exist/clang++"}):
-        client.run("create . pkg/0.1@ -pr=clang -c tools.cmake.cmaketoolchain:generator=Ninja",
->>>>>>> 0f05b1b1
                    assert_error=True)
         assert 'Could not find compiler' in client.out
         assert '/no/exist/clang++' in client.out
@@ -311,31 +281,4 @@
     client.run("create . --name=pkg --version=0.1 -pr=clang -c tools.cmake.cmaketoolchain:generator=Ninja",
                assert_error=True)
     assert 'Could not find compiler' in client.out
-<<<<<<< HEAD
-    assert '/no/exist/clang++' in client.out
-
-
-@pytest.mark.tool("cmake")
-@pytest.mark.tool("visual_studio", "16")  # With Clang distributed in VS!
-@pytest.mark.skipif(platform.system() != "Windows", reason="requires Win")
-def test_clang_cmake_visual(client):
-    clang_profile = textwrap.dedent("""
-        [settings]
-        os=Windows
-        arch=x86_64
-        build_type=Release
-        compiler=clang
-        compiler.version=11
-        """)
-    # TODO: Clang version is unused, it can change, still 11 from inside VS is used
-    client.save({"clang": clang_profile})
-    client.run("create . --name=pkg --version=0.1 -pr=clang "
-               '-c tools.cmake.cmaketoolchain:generator="Visual Studio 16"')
-    assert 'cmake -G "Visual Studio 16"' in client.out
-    assert "main __clang_major__11" in client.out
-    # Check this! Clang compiler in Windows is reporting MSC_VER and MSVC_LANG!
-    assert "main _MSC_VER19" in client.out
-    assert "main _MSVC_LANG2014" in client.out
-=======
-    assert '/no/exist/clang++' in client.out
->>>>>>> 0f05b1b1
+    assert '/no/exist/clang++' in client.out