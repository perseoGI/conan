import os
import shutil
import stat
import unittest

import pytest
from mock import patch

from conans.client.cache.remote_registry import Remote
from conans.client.conf.config_installer import _hide_password
from conans.client.downloaders.file_downloader import FileDownloader
from conans.paths import DEFAULT_CONAN_HOME
from conans.test.assets.genconanfile import GenConanfile
from conans.test.utils.test_files import scan_folder, temp_folder, tgz_with_contents
from conans.test.utils.tools import TestClient, StoppableThreadBottle, zipdir
from conans.util.files import load, mkdir, save, save_files


def make_file_read_only(file_path):
    mode = os.stat(file_path).st_mode
    os.chmod(file_path, mode & ~ stat.S_IWRITE)


win_profile = """[settings]
    os: Windows
"""

linux_profile = """[settings]
    os: Linux
"""

remotes = """{
 "remotes": [
  {
   "name": "myrepo1",
   "url": "https://myrepourl.net",
   "verify_ssl": false
  },
  {
   "name": "my-repo-2",
   "url": "https://myrepo2.com",
   "verify_ssl": true
  }
 ]
}
"""

settings_yml = """os:
    Windows:
    Linux:
arch: [x86, x86_64]
"""

cache_conan_conf = """
[log]
run_to_output = False       # environment CONAN_LOG_RUN_TO_OUTPUT
level = 10                  # environment CONAN_LOGGING_LEVEL

[general]
cpu_count = 1             # environment CONAN_CPU_COUNT

[proxies]
# Empty (or missing) section will try to use system proxies.
# As documented in https://requests.readthedocs.io/en/master/user/advanced/#proxies
http = http://user:pass@10.10.1.10:3128/
https = None
# http = http://10.10.1.10:3128
# https = http://10.10.1.10:1080
"""

myfuncpy = """def mycooladd(a, b):
    return a + b
"""


class ConfigInstallTest(unittest.TestCase):
    def setUp(self):
        self.client = TestClient()
        save(os.path.join(self.client.cache.profiles_path, "default"), "#default profile empty")
        save(os.path.join(self.client.cache.profiles_path, "linux"), "#empty linux profile")

    @staticmethod
    def _create_profile_folder(folder=None):
        folder = folder or temp_folder(path_with_spaces=False)
        save_files(folder, {"settings.yml": settings_yml,
                            "remotes.json": remotes,
                            "profiles/linux": linux_profile,
                            "profiles/windows": win_profile,
                            "hooks/dummy": "#hook dummy",
                            "hooks/foo.py": "#hook foo",
                            "hooks/custom/custom.py": "#hook custom",
                            ".git/hooks/foo": "foo",
                            "hooks/.git/hooks/before_push": "before_push",
                            "pylintrc": "#Custom pylint",
                            "python/myfuncs.py": myfuncpy,
                            "python/__init__.py": ""
                            })
        return folder

    def test_config_fails_no_storage(self):
        folder = temp_folder(path_with_spaces=False)
        save_files(folder, {"remotes.json": remotes})
        client = TestClient()
        client.save({"conanfile.py": GenConanfile()})
        client.run("create . --name=pkg --version=1.0")
        client.run('config install "%s"' % folder)
        client.run("remote list")
        self.assertIn("myrepo1: https://myrepourl.net [Verify SSL: False, Enabled: True]",
                      client.out)
        self.assertIn("my-repo-2: https://myrepo2.com [Verify SSL: True, Enabled: True]", client.out)

    def _create_zip(self, zippath=None):
        folder = self._create_profile_folder()
        zippath = zippath or os.path.join(folder, "myconfig.zip")
        zipdir(folder, zippath)
        return zippath

    @staticmethod
    def _get_files(folder):
        relpaths = scan_folder(folder)
        files = {}
        for path in relpaths:
            with open(os.path.join(folder, path), "r") as file_handle:
                files[path] = file_handle.read()
        return files

    def _create_tgz(self, tgz_path=None):
        folder = self._create_profile_folder()
        tgz_path = tgz_path or os.path.join(folder, "myconfig.tar.gz")
        files = self._get_files(folder)
        return tgz_with_contents(files, tgz_path)

    def _check(self, params):
        settings_path = self.client.cache.settings_path
        self.assertEqual(load(settings_path).splitlines(), settings_yml.splitlines())
        api = self.client.api
        cache_remotes = api.remotes.list()
        self.assertEqual(list(cache_remotes), [
            Remote("myrepo1", "https://myrepourl.net", False, False),
            Remote("my-repo-2", "https://myrepo2.com", True, False),
        ])
        self.assertEqual(sorted(os.listdir(self.client.cache.profiles_path)),
                         sorted(["default", "linux", "windows"]))
        self.assertEqual(load(os.path.join(self.client.cache.profiles_path, "linux")).splitlines(),
                         linux_profile.splitlines())
        self.assertEqual(load(os.path.join(self.client.cache.profiles_path,
                                           "windows")).splitlines(),
                         win_profile.splitlines())
        self.assertEqual("#Custom pylint",
                         load(os.path.join(self.client.cache_folder, "pylintrc")))
        self.assertEqual("",
                         load(os.path.join(self.client.cache_folder, "python",
                                           "__init__.py")))
        self.assertEqual("#hook dummy",
                         load(os.path.join(self.client.cache_folder, "hooks", "dummy")))
        self.assertEqual("#hook foo",
                         load(os.path.join(self.client.cache_folder, "hooks", "foo.py")))
        self.assertEqual("#hook custom",
                         load(os.path.join(self.client.cache_folder, "hooks", "custom",
                                           "custom.py")))
        self.assertFalse(os.path.exists(os.path.join(self.client.cache_folder, "hooks",
                                                     ".git")))
        self.assertFalse(os.path.exists(os.path.join(self.client.cache_folder, ".git")))

    def test_install_file(self):
        """ should install from a file in current dir
        """
        zippath = self._create_zip()
        for filetype in ["", "--type=file"]:
            self.client.run('config install "%s" %s' % (zippath, filetype))
            self._check("file, %s, True, None" % zippath)
            self.assertTrue(os.path.exists(zippath))

    def test_install_config_file(self):
        """ should install from a settings and remotes file in configuration directory
        """
        import tempfile
        profile_folder = self._create_profile_folder()
        self.assertTrue(os.path.isdir(profile_folder))
        src_setting_file = os.path.join(profile_folder, "settings.yml")
        src_remote_file = os.path.join(profile_folder, "remotes.json")

        # Install profile_folder without settings.yml + remotes.json in order to install them manually
        tmp_dir = tempfile.mkdtemp()
        dest_setting_file = os.path.join(tmp_dir, "settings.yml")
        dest_remote_file = os.path.join(tmp_dir, "remotes.json")
        shutil.move(src_setting_file, dest_setting_file)
        shutil.move(src_remote_file, dest_remote_file)
        self.client.run('config install "%s"' % profile_folder)
        shutil.move(dest_setting_file, src_setting_file)
        shutil.move(dest_remote_file, src_remote_file)
        shutil.rmtree(tmp_dir)

        for cmd_option in ["", "--type=file"]:
            self.client.run('config install "%s" %s' % (src_setting_file, cmd_option))
            self.client.run('config install "%s" %s' % (src_remote_file, cmd_option))
            self._check("file, %s, True, None" % src_remote_file)

    def test_install_dir(self):
        """ should install from a dir in current dir
        """
        folder = self._create_profile_folder()
        self.assertTrue(os.path.isdir(folder))
        for dirtype in ["", "--type=dir"]:
            self.client.run('config install "%s" %s' % (folder, dirtype))
            self._check("dir, %s, True, None" % folder)

    def test_install_source_target_folders(self):
        folder = temp_folder()
        save_files(folder, {"subf/file.txt": "hello",
                            "subf/subf/file2.txt": "bye"})
        self.client.run('config install "%s" -sf=subf -tf=newsubf' % folder)
        content = load(os.path.join(self.client.cache_folder, "newsubf/file.txt"))
        self.assertEqual(content, "hello")
        content = load(os.path.join(self.client.cache_folder, "newsubf/subf/file2.txt"))
        self.assertEqual(content, "bye")

<<<<<<< HEAD
=======
    def test_install_multiple_configs(self):
        folder = temp_folder()
        save_files(folder, {"subf/file.txt": "hello",
                            "subf2/file2.txt": "bye"})
        self.client.run('config install "%s" -sf=subf' % folder)
        content = load(os.path.join(self.client.cache_folder, "file.txt"))
        file2 = os.path.join(self.client.cache_folder, "file2.txt")
        self.assertEqual(content, "hello")
        self.assertFalse(os.path.exists(file2))
        self.client.run('config install "%s" -sf=subf2' % folder)
        content = load(file2)
        self.assertEqual(content, "bye")
        save_files(folder, {"subf/file.txt": "HELLO!!",
                            "subf2/file2.txt": "BYE!!"})
        self.client.run('config install')
        content = load(os.path.join(self.client.cache_folder, "file.txt"))
        self.assertEqual(content, "HELLO!!")
        content = load(file2)
        self.assertEqual(content, "BYE!!")

    def test_dont_duplicate_configs(self):
        folder = temp_folder()
        save_files(folder, {"subf/file.txt": "hello"})
        self.client.run('config install "%s" -sf=subf' % folder)
        self.client.run('config install "%s" -sf=subf' % folder)
        content = load(self.client.cache.config_install_file)
        self.assertEqual(1, content.count("subf"))
        self.client.run('config install "%s" -sf=other' % folder)
        content = load(self.client.cache.config_install_file)
        self.assertEqual(1, content.count("subf"))
        self.assertEqual(1, content.count("other"))

    def test_install_registry_txt_error(self):
        folder = temp_folder()
        save_files(folder, {"registry.txt": "myrepo1 https://myrepourl.net False"})
        self.client.run('config install "%s"' % folder)
        self.assertIn("WARN: registry.txt has been deprecated. Migrating to remotes.json",
                      self.client.out)
        self.client.run("remote list")
        self.assertEqual("myrepo1: https://myrepourl.net [Verify SSL: False]\n", self.client.out)

    def test_install_registry_json_error(self):
        folder = temp_folder()
        registry_json = {"remotes": [{"url": "https://server.conan.io",
                                      "verify_ssl": True,
                                      "name": "conan.io"
                                      }]}
        save_files(folder, {"registry.json": json.dumps(registry_json)})
        self.client.run('config install "%s"' % folder)
        self.assertIn("WARN: registry.json has been deprecated. Migrating to remotes.json",
                      self.client.out)
        self.client.run("remote list")
        self.assertEqual("conan.io: https://server.conan.io [Verify SSL: True]\n", self.client.out)

    def test_install_remotes_json(self):
        folder = temp_folder()

        remotes_json = textwrap.dedent("""
            {
                "remotes": [
                    { "name": "repojson1", "url": "https://repojson1.net", "verify_ssl": false },
                    { "name": "repojson2", "url": "https://repojson2.com", "verify_ssl": true }
                ]
            }
        """)

        remotes_txt = textwrap.dedent("""\
            repotxt1 https://repotxt1.net False
            repotxt2 https://repotxt2.com True
        """)

        # remotes.txt and json try to define both the remotes,
        # could lead to unpredictable results
        save_files(folder, {"remotes.json": remotes_json,
                            "remotes.txt": remotes_txt})

        self.client.run(f'config install "{folder}"')
        assert "Defining remotes from remotes.json" in self.client.out
        assert "Defining remotes from remotes.txt" in self.client.out

        # If there's only a remotes.txt it's the one installed
        folder = temp_folder()
        save_files(folder, {"remotes.txt": remotes_txt})

        self.client.run(f'config install "{folder}"')

        assert "Defining remotes from remotes.txt" in self.client.out

        self.client.run('remote list')

        assert "repotxt1: https://repotxt1.net [Verify SSL: False]" in self.client.out
        assert "repotxt2: https://repotxt2.com [Verify SSL: True]" in self.client.out

        # If there's only a remotes.json it's the one installed
        folder = temp_folder()
        save_files(folder, {"remotes.json": remotes_json})

        self.client.run(f'config install "{folder}"')
        assert "Defining remotes from remotes.json" in self.client.out

        self.client.run('remote list')

        assert "repojson1: https://repojson1.net [Verify SSL: False]" in self.client.out
        assert "repojson2: https://repojson2.com [Verify SSL: True]" in self.client.out

>>>>>>> ec7349ba
    def test_without_profile_folder(self):
        shutil.rmtree(self.client.cache.profiles_path)
        zippath = self._create_zip()
        self.client.run('config install "%s"' % zippath)
        self.assertEqual(sorted(os.listdir(self.client.cache.profiles_path)),
                         sorted(["linux", "windows"]))
        self.assertEqual(load(os.path.join(self.client.cache.profiles_path, "linux")).splitlines(),
                         linux_profile.splitlines())

    def test_install_url(self):
        """ should install from a URL
        """

        for origin in ["", "--type=url"]:
            def my_download(obj, url, file_path, **kwargs):  # @UnusedVariable
                self._create_zip(file_path)

            with patch.object(FileDownloader, 'download', new=my_download):
                self.client.run("config install http://myfakeurl.com/myconf.zip %s" % origin)
                self._check("url, http://myfakeurl.com/myconf.zip, True, None")

                # repeat the process to check
                self.client.run("config install http://myfakeurl.com/myconf.zip %s" % origin)
                self._check("url, http://myfakeurl.com/myconf.zip, True, None")

    def test_install_url_query(self):
        """ should install from a URL
        """

        def my_download(obj, url, file_path, **kwargs):  # @UnusedVariable
            self._create_zip(file_path)

        with patch.object(FileDownloader, 'download', new=my_download):
            # repeat the process to check it works with ?args
            self.client.run("config install http://myfakeurl.com/myconf.zip?sha=1")
            self._check("url, http://myfakeurl.com/myconf.zip?sha=1, True, None")

    def test_install_change_only_verify_ssl(self):
        def my_download(obj, url, file_path, **kwargs):  # @UnusedVariable
            self._create_zip(file_path)

        with patch.object(FileDownloader, 'download', new=my_download):
            self.client.run("config install http://myfakeurl.com/myconf.zip")
            self._check("url, http://myfakeurl.com/myconf.zip, True, None")

            # repeat the process to check
            self.client.run("config install http://myfakeurl.com/myconf.zip --verify-ssl=False")
            self._check("url, http://myfakeurl.com/myconf.zip, False, None")

    def test_install_url_tgz(self):
        """ should install from a URL to tar.gz
        """

        def my_download(obj, url, file_path, **kwargs):  # @UnusedVariable
            self._create_tgz(file_path)

        with patch.object(FileDownloader, 'download', new=my_download):
            self.client.run("config install http://myfakeurl.com/myconf.tar.gz")
            self._check("url, http://myfakeurl.com/myconf.tar.gz, True, None")

    def test_failed_install_repo(self):
        """ should install from a git repo
        """
        self.client.run('config install notexistingrepo.git', assert_error=True)
        self.assertIn("ERROR: Failed conan config install: Can't clone repo", self.client.out)

    def test_failed_install_http(self):
        """ should install from a http zip
        """
        self.client.run('config install httpnonexisting', assert_error=True)
        self.assertIn("ERROR: Failed conan config install: "
                      "Error while installing config from httpnonexisting", self.client.out)

    @pytest.mark.tool("git")
    def test_install_repo(self):
        """ should install from a git repo
        """

        folder = self._create_profile_folder()
        with self.client.chdir(folder):
            self.client.run_command('git init .')
            self.client.run_command('git add .')
            self.client.run_command('git config user.name myname')
            self.client.run_command('git config user.email myname@mycompany.com')
            self.client.run_command('git commit -m "mymsg"')

        self.client.run('config install "%s/.git"' % folder)
        check_path = os.path.join(folder, ".git")
        self._check("git, %s, True, None" % check_path)

    @pytest.mark.tool("git")
    def test_install_repo_relative(self):
        relative_folder = "./config"
        absolute_folder = os.path.join(self.client.current_folder, "config")
        mkdir(absolute_folder)
        folder = self._create_profile_folder(absolute_folder)
        with self.client.chdir(folder):
            self.client.run_command('git init .')
            self.client.run_command('git add .')
            self.client.run_command('git config user.name myname')
            self.client.run_command('git config user.email myname@mycompany.com')
            self.client.run_command('git commit -m "mymsg"')

        self.client.run('config install "%s/.git"' % relative_folder)
        self._check("git, %s, True, None" % os.path.join("%s" % folder, ".git"))

    @pytest.mark.tool("git")
    def test_install_custom_args(self):
        """ should install from a git repo
        """

        folder = self._create_profile_folder()
        with self.client.chdir(folder):
            self.client.run_command('git init .')
            self.client.run_command('git add .')
            self.client.run_command('git config user.name myname')
            self.client.run_command('git config user.email myname@mycompany.com')
            self.client.run_command('git commit -m "mymsg"')

        self.client.run('config install "%s/.git" --args="-c init.templateDir=value"' % folder)
        check_path = os.path.join(folder, ".git")
        self._check("git, %s, True, -c init.templateDir=value" % check_path)

    def test_force_git_type(self):
        client = TestClient()
        client.run('config install httpnonexisting --type=git', assert_error=True)
        self.assertIn("Can't clone repo", client.out)

    def test_force_dir_type(self):
        client = TestClient()
        client.run('config install httpnonexisting --type=dir', assert_error=True)
        self.assertIn("ERROR: Failed conan config install: No such directory: 'httpnonexisting'",
                      client.out)

    def test_force_file_type(self):
        client = TestClient()
        client.run('config install httpnonexisting --type=file', assert_error=True)
        self.assertIn("No such file or directory: 'httpnonexisting'", client.out)

    def test_force_url_type(self):
        client = TestClient()
        client.run('config install httpnonexisting --type=url', assert_error=True)
        self.assertIn("Error downloading file httpnonexisting: 'Invalid URL 'httpnonexisting'",
                      client.out)

    def test_removed_credentials_from_url_unit(self):
        """
        Unit tests to remove credentials in netloc from url when using basic auth
        # https://github.com/conan-io/conan/issues/2324
        """
        url_without_credentials = r"https://server.com/resource.zip"
        url_with_credentials = r"https://test_username:test_password_123@server.com/resource.zip"
        url_hidden_password = r"https://test_username:<hidden>@server.com/resource.zip"

        # Check url is the same when not using credentials
        self.assertEqual(_hide_password(url_without_credentials), url_without_credentials)

        # Check password is hidden using url with credentials
        self.assertEqual(_hide_password(url_with_credentials), url_hidden_password)

        # Check that it works with other protocols ftp
        ftp_with_credentials = r"ftp://test_username_ftp:test_password_321@server.com/resurce.zip"
        ftp_hidden_password = r"ftp://test_username_ftp:<hidden>@server.com/resurce.zip"
        self.assertEqual(_hide_password(ftp_with_credentials), ftp_hidden_password)

        # Check function also works for file paths *unix/windows
        unix_file_path = r"/tmp/test"
        self.assertEqual(_hide_password(unix_file_path), unix_file_path)
        windows_file_path = r"c:\windows\test"
        self.assertEqual(_hide_password(windows_file_path), windows_file_path)

        # Check works with empty string
        self.assertEqual(_hide_password(''), '')

    def test_remove_credentials_config_installer(self):
        """ Functional test to check credentials are not displayed in output but are still present
        in conan configuration
        # https://github.com/conan-io/conan/issues/2324
        """
        fake_url_with_credentials = "http://test_user:test_password@myfakeurl.com/myconf.zip"
        fake_url_hidden_password = "http://test_user:<hidden>@myfakeurl.com/myconf.zip"

        def my_download(obj, url, file_path, **kwargs):  # @UnusedVariable
            self.assertEqual(url, fake_url_with_credentials)
            self._create_zip(file_path)

        with patch.object(FileDownloader, 'download', new=my_download):
            self.client.run("config install %s" % fake_url_with_credentials)

            # Check credentials are not displayed in output
            self.assertNotIn(fake_url_with_credentials, self.client.out)
            self.assertIn(fake_url_hidden_password, self.client.out)

            # Check credentials still stored in configuration
            self._check("url, %s, True, None" % fake_url_with_credentials)

    def test_ssl_verify(self):
        fake_url = "https://fakeurl.com/myconf.zip"

        def download_verify_false(obj, url, file_path, **kwargs):  # @UnusedVariable
            self.assertFalse(obj._verify_ssl)
            self._create_zip(file_path)

        def download_verify_true(obj, url, file_path, **kwargs):  # @UnusedVariable
            self.assertTrue(obj._verify_ssl)
            self._create_zip(file_path)

        with patch.object(FileDownloader, 'download', new=download_verify_false):
            self.client.run("config install %s --verify-ssl=False" % fake_url)

        with patch.object(FileDownloader, 'download', new=download_verify_true):
            self.client.run("config install %s --verify-ssl=True" % fake_url)

    @pytest.mark.tool("git")
    def test_git_checkout_is_possible(self):
        folder = self._create_profile_folder()
        with self.client.chdir(folder):
            self.client.run_command('git init .')
            self.client.run_command('git add .')
            self.client.run_command('git config user.name myname')
            self.client.run_command('git config user.email myname@mycompany.com')
            self.client.run_command('git commit -m "mymsg"')
            self.client.run_command('git checkout -b other_branch')
            save(os.path.join(folder, "extensions", "hooks", "cust", "cust.py"), "")
            self.client.run_command('git add .')
            self.client.run_command('git commit -m "my file"')

        self.client.run('config install "%s/.git" --args "-b other_branch"' % folder)
        check_path = os.path.join(folder, ".git")
        self._check("git, %s, True, -b other_branch" % check_path)
        file_path = os.path.join(self.client.cache.hooks_path, "cust", "cust.py")
        assert load(file_path) == ""

        # Add changes to that branch and update
        with self.client.chdir(folder):
            save(os.path.join(folder, "extensions", "hooks", "cust", "cust.py"), "new content")
            self.client.run_command('git add .')
            self.client.run_command('git commit -m "my other file"')
            self.client.run_command('git checkout master')
        self.client.run('config install "%s/.git" --args "-b other_branch"' % folder)
        check_path = os.path.join(folder, ".git")
        self._check("git, %s, True, -b other_branch" % check_path)
        assert load(file_path) == "new content"

    def test_config_install_requester(self):
        # https://github.com/conan-io/conan/issues/4169
        http_server = StoppableThreadBottle()
        path = self._create_zip()

        from bottle import static_file

        @http_server.server.get("/myconfig.zip")
        def get_zip():
            return static_file(os.path.basename(path), os.path.dirname(path))

        http_server.run_server()
        self.client.run("config install http://localhost:%s/myconfig.zip" % http_server.port)
        http_server.stop()

    def test_overwrite_read_only_file(self):
        source_folder = self._create_profile_folder()
        self.client.run('config install "%s"' % source_folder)
        # make existing settings.yml read-only
        make_file_read_only(self.client.cache.settings_path)
        self.assertFalse(os.access(self.client.cache.settings_path, os.W_OK))

        # config install should overwrite the existing read-only file
        self.client.run('config install "%s"' % source_folder)
        self.assertTrue(os.access(self.client.cache.settings_path, os.W_OK))

    def test_dont_copy_file_permissions(self):
        source_folder = self._create_profile_folder()
        # make source settings.yml read-only
        make_file_read_only(os.path.join(source_folder, 'remotes.json'))

        self.client.run('config install "%s"' % source_folder)
        self.assertTrue(os.access(self.client.cache.settings_path, os.W_OK))


class ConfigInstallSchedTest(unittest.TestCase):

    def setUp(self):
        self.folder = temp_folder(path_with_spaces=False)
        save_files(self.folder, {"global.conf": "core:config_install_interval=5m"})
        self.client = TestClient()
        self.client.save({"conanfile.txt": ""})

    def test_execute_more_than_once(self):
        """ Once executed by the scheduler, conan config install must executed again
            when invoked manually
        """
        self.client.run('config install "%s"' % self.folder)
        self.assertIn("Copying file global.conf", self.client.out)

        self.client.run('config install "%s"' % self.folder)
        self.assertIn("Copying file global.conf", self.client.out)

    @pytest.mark.tool("git")
    def test_config_install_remove_git_repo(self):
        """ config_install_interval must break when remote git has been removed
        """
        with self.client.chdir(self.folder):
            self.client.run_command('git init .')
            self.client.run_command('git add .')
            self.client.run_command('git config user.name myname')
            self.client.run_command('git config user.email myname@mycompany.com')
            self.client.run_command('git commit -m "mymsg"')
        self.client.run('config install "%s/.git" --type git' % self.folder)
        self.assertIn("Copying file global.conf", self.client.out)
        self.assertIn("Repo cloned!", self.client.out)  # git clone executed by scheduled task

    def test_config_fails_git_folder(self):
        # https://github.com/conan-io/conan/issues/8594
        folder = os.path.join(temp_folder(), ".gitlab-conan", DEFAULT_CONAN_HOME)
        client = TestClient(cache_folder=folder)
        with client.chdir(self.folder):
            client.run_command('git init .')
            client.run_command('git add .')
            client.run_command('git config user.name myname')
            client.run_command('git config user.email myname@mycompany.com')
            client.run_command('git commit -m "mymsg"')
        assert ".gitlab-conan" in client.cache_folder
        assert os.path.basename(client.cache_folder) == DEFAULT_CONAN_HOME
        client.run('config install "%s/.git" --type git' % self.folder)
        conf = load(client.cache.new_config_path)
        dirs = os.listdir(client.cache.cache_folder)
        assert ".git" not in dirs


class TestConfigInstall:
    def test_config_install_reestructuring_source(self):
        """  https://github.com/conan-io/conan/issues/9885 """

        folder = temp_folder()
        client = TestClient()
        with client.chdir(folder):
            client.save({"profiles/debug/address-sanitizer": ""})
            client.run("config install .")

        debug_cache_folder = os.path.join(client.cache_folder, "profiles", "debug")
        assert os.path.isdir(debug_cache_folder)

        # Now reestructure the files, what it was already a directory in the cache now we want
        # it to be a file
        folder = temp_folder()
        with client.chdir(folder):
            client.save({"profiles/debug": ""})
            client.run("config install .")
        assert os.path.isfile(debug_cache_folder)

        # And now is a directory again
        folder = temp_folder()
        with client.chdir(folder):
            client.save({"profiles/debug/address-sanitizer": ""})
            client.run("config install .")
        assert os.path.isdir(debug_cache_folder)<|MERGE_RESOLUTION|>--- conflicted
+++ resolved
@@ -1,6 +1,7 @@
 import os
 import shutil
 import stat
+import textwrap
 import unittest
 
 import pytest
@@ -215,62 +216,6 @@
         content = load(os.path.join(self.client.cache_folder, "newsubf/subf/file2.txt"))
         self.assertEqual(content, "bye")
 
-<<<<<<< HEAD
-=======
-    def test_install_multiple_configs(self):
-        folder = temp_folder()
-        save_files(folder, {"subf/file.txt": "hello",
-                            "subf2/file2.txt": "bye"})
-        self.client.run('config install "%s" -sf=subf' % folder)
-        content = load(os.path.join(self.client.cache_folder, "file.txt"))
-        file2 = os.path.join(self.client.cache_folder, "file2.txt")
-        self.assertEqual(content, "hello")
-        self.assertFalse(os.path.exists(file2))
-        self.client.run('config install "%s" -sf=subf2' % folder)
-        content = load(file2)
-        self.assertEqual(content, "bye")
-        save_files(folder, {"subf/file.txt": "HELLO!!",
-                            "subf2/file2.txt": "BYE!!"})
-        self.client.run('config install')
-        content = load(os.path.join(self.client.cache_folder, "file.txt"))
-        self.assertEqual(content, "HELLO!!")
-        content = load(file2)
-        self.assertEqual(content, "BYE!!")
-
-    def test_dont_duplicate_configs(self):
-        folder = temp_folder()
-        save_files(folder, {"subf/file.txt": "hello"})
-        self.client.run('config install "%s" -sf=subf' % folder)
-        self.client.run('config install "%s" -sf=subf' % folder)
-        content = load(self.client.cache.config_install_file)
-        self.assertEqual(1, content.count("subf"))
-        self.client.run('config install "%s" -sf=other' % folder)
-        content = load(self.client.cache.config_install_file)
-        self.assertEqual(1, content.count("subf"))
-        self.assertEqual(1, content.count("other"))
-
-    def test_install_registry_txt_error(self):
-        folder = temp_folder()
-        save_files(folder, {"registry.txt": "myrepo1 https://myrepourl.net False"})
-        self.client.run('config install "%s"' % folder)
-        self.assertIn("WARN: registry.txt has been deprecated. Migrating to remotes.json",
-                      self.client.out)
-        self.client.run("remote list")
-        self.assertEqual("myrepo1: https://myrepourl.net [Verify SSL: False]\n", self.client.out)
-
-    def test_install_registry_json_error(self):
-        folder = temp_folder()
-        registry_json = {"remotes": [{"url": "https://server.conan.io",
-                                      "verify_ssl": True,
-                                      "name": "conan.io"
-                                      }]}
-        save_files(folder, {"registry.json": json.dumps(registry_json)})
-        self.client.run('config install "%s"' % folder)
-        self.assertIn("WARN: registry.json has been deprecated. Migrating to remotes.json",
-                      self.client.out)
-        self.client.run("remote list")
-        self.assertEqual("conan.io: https://server.conan.io [Verify SSL: True]\n", self.client.out)
-
     def test_install_remotes_json(self):
         folder = temp_folder()
 
@@ -322,7 +267,6 @@
         assert "repojson1: https://repojson1.net [Verify SSL: False]" in self.client.out
         assert "repojson2: https://repojson2.com [Verify SSL: True]" in self.client.out
 
->>>>>>> ec7349ba
     def test_without_profile_folder(self):
         shutil.rmtree(self.client.cache.profiles_path)
         zippath = self._create_zip()
