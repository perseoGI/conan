--- conflicted
+++ resolved
@@ -112,11 +112,7 @@
                          subsystem="msys2")
 
     @pytest.mark.parametrize("static", [True, False])
-<<<<<<< HEAD
-    @pytest.mark.tool("msys2")
-    @pytest.mark.tool("mingw64")
-=======
-    @pytest.mark.tool_mingw
+    @pytest.mark.tool("mingw")
     def test_mingw(self, static):
         """
         This will work if you installed the Mingw toolchain outside msys2, from
@@ -132,9 +128,8 @@
                          subsystem="mingw64")
 
     @pytest.mark.parametrize("static", [True, False])
-    @pytest.mark.tool_msys2
-    @pytest.mark.tool_mingw64
->>>>>>> dd2965c9
+    @pytest.mark.tool("msys2")
+    @pytest.mark.tool("mingw64")
     def test_mingw64(self, static):
         """
         This will work if you installed the Mingw toolchain inside msys2 as TestSubystems above
