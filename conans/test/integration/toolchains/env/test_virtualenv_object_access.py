--- conflicted
+++ resolved
@@ -2,10 +2,6 @@
 
 import pytest
 
-<<<<<<< HEAD
-
-=======
->>>>>>> c1680c1f
 from conans.test.assets.genconanfile import GenConanfile
 from conans.test.utils.tools import TestClient
 
@@ -35,19 +31,11 @@
         requires = "foo/1.0"
 
         def build(self):
-<<<<<<< HEAD
-          build_env = VirtualBuildEnv(self).environment()
-          run_env = VirtualRunEnv(self).environment()
+          build_env = VirtualBuildEnv(self).vars()
+          run_env = VirtualRunEnv(self).vars()
           self.output.warning("Foo: *{}*".format(build_env["Foo"]))
           self.output.warning("runFoo: *{}*".format(run_env["runFoo"]))
           self.output.warning("Hello: *{}*".format(build_env["Hello"]))
-=======
-          build_env = VirtualBuildEnv(self).vars()
-          run_env = VirtualRunEnv(self).vars()
-          self.output.warn("Foo: *{}*".format(build_env["Foo"]))
-          self.output.warn("runFoo: *{}*".format(run_env["runFoo"]))
-          self.output.warn("Hello: *{}*".format(build_env["Hello"]))
->>>>>>> c1680c1f
 
           with build_env.apply():
             with run_env.apply():
