import json
import os
import platform
import textwrap

import pytest
from mock import mock

from conan.tools.cmake.presets import load_cmake_presets
from conans.test.assets.genconanfile import GenConanfile
from conans.test.utils.tools import TestClient


def test_cross_build():
    windows_profile = textwrap.dedent("""
        [settings]
        os=Windows
        arch=x86_64
        """)
    rpi_profile = textwrap.dedent("""
        [settings]
        os=Linux
        compiler=gcc
        compiler.version=6
        compiler.libcxx=libstdc++11
        arch=armv8
        build_type=Release
        """)

    client = TestClient(path_with_spaces=False)

    conanfile = GenConanfile().with_settings("os", "arch", "compiler", "build_type")\
        .with_generator("CMakeToolchain")
    client.save({"conanfile.py": conanfile,
                "rpi": rpi_profile,
                 "windows": windows_profile})
    client.run("install . --profile:build=windows --profile:host=rpi")
    toolchain = client.load("conan_toolchain.cmake")

    assert "set(CMAKE_SYSTEM_NAME Linux)" in toolchain
    assert "set(CMAKE_SYSTEM_PROCESSOR armv8)" in toolchain


def test_cross_build_user_toolchain():
    # When a user_toolchain is defined in [conf], CMakeToolchain will not generate anything
    # for cross-build
    windows_profile = textwrap.dedent("""
        [settings]
        os=Windows
        arch=x86_64
        """)
    rpi_profile = textwrap.dedent("""
        [settings]
        os=Linux
        compiler=gcc
        compiler.version=6
        compiler.libcxx=libstdc++11
        arch=armv8
        build_type=Release
        [conf]
        tools.cmake.cmaketoolchain:user_toolchain+=rpi_toolchain.cmake
        """)

    client = TestClient(path_with_spaces=False)

    conanfile = GenConanfile().with_settings("os", "arch", "compiler", "build_type")\
        .with_generator("CMakeToolchain")
    client.save({"conanfile.py": conanfile,
                "rpi": rpi_profile,
                 "windows": windows_profile})
    client.run("install . --profile:build=windows --profile:host=rpi")
    toolchain = client.load("conan_toolchain.cmake")

    assert "CMAKE_SYSTEM_NAME " not in toolchain
    assert "CMAKE_SYSTEM_PROCESSOR" not in toolchain


def test_no_cross_build():
    windows_profile = textwrap.dedent("""
        [settings]
        os=Windows
        arch=x86_64
        compiler=gcc
        compiler.version=6
        compiler.libcxx=libstdc++11
        build_type=Release
        """)

    client = TestClient(path_with_spaces=False)

    conanfile = GenConanfile().with_settings("os", "arch", "compiler", "build_type")\
        .with_generator("CMakeToolchain")
    client.save({"conanfile.py": conanfile,
                 "windows": windows_profile})
    client.run("install . --profile:build=windows --profile:host=windows")
    toolchain = client.load("conan_toolchain.cmake")

    assert "CMAKE_SYSTEM_NAME " not in toolchain
    assert "CMAKE_SYSTEM_PROCESSOR" not in toolchain


def test_cross_arch():
    # Compiling to 32bits in an architecture that runs is not full cross-compiling
    build_profile = textwrap.dedent("""
        [settings]
        os=Linux
        arch=x86_64
        """)
    profile_arm = textwrap.dedent("""
        [settings]
        os=Linux
        arch=armv8
        compiler=gcc
        compiler.version=6
        compiler.libcxx=libstdc++11
        build_type=Release
        """)

    client = TestClient(path_with_spaces=False)

    conanfile = GenConanfile().with_settings("os", "arch", "compiler", "build_type")\
        .with_generator("CMakeToolchain")
    client.save({"conanfile.py": conanfile,
                "linux64": build_profile,
                 "linuxarm": profile_arm})
    client.run("install . --profile:build=linux64 --profile:host=linuxarm")
    toolchain = client.load("conan_toolchain.cmake")

    assert "set(CMAKE_SYSTEM_NAME Linux)" in toolchain
    assert "set(CMAKE_SYSTEM_PROCESSOR armv8)" in toolchain


def test_no_cross_build_arch():
    # Compiling to 32bits in an architecture that runs is not full cross-compiling
    build_profile = textwrap.dedent("""
        [settings]
        os=Linux
        arch=x86_64
        """)
    profile_32 = textwrap.dedent("""
        [settings]
        os=Linux
        arch=x86
        compiler=gcc
        compiler.version=6
        compiler.libcxx=libstdc++11
        build_type=Release
        """)

    client = TestClient(path_with_spaces=False)

    conanfile = GenConanfile().with_settings("os", "arch", "compiler", "build_type")\
        .with_generator("CMakeToolchain")
    client.save({"conanfile.py": conanfile,
                "linux64": build_profile,
                 "linux32": profile_32})
    client.run("install . --profile:build=linux64 --profile:host=linux32")
    toolchain = client.load("conan_toolchain.cmake")

    assert "CMAKE_SYSTEM_NAME" not in toolchain
    assert "CMAKE_SYSTEM_PROCESSOR " not in toolchain


def test_cross_build_conf():
    windows_profile = textwrap.dedent("""
        [settings]
        os=Windows
        arch=x86_64
        """)
    rpi_profile = textwrap.dedent("""
        [settings]
        os=Linux
        compiler=gcc
        compiler.version=6
        compiler.libcxx=libstdc++11
        arch=armv8
        build_type=Release

        [conf]
        tools.cmake.cmaketoolchain:system_name = Custom
        tools.cmake.cmaketoolchain:system_version= 42
        tools.cmake.cmaketoolchain:system_processor = myarm
        """)

    client = TestClient(path_with_spaces=False)

    conanfile = GenConanfile().with_settings("os", "arch", "compiler", "build_type")\
        .with_generator("CMakeToolchain")
    client.save({"conanfile.py": conanfile,
                "rpi": rpi_profile,
                 "windows": windows_profile})
    client.run("install . --profile:build=windows --profile:host=rpi")
    toolchain = client.load("conan_toolchain.cmake")

    assert "set(CMAKE_SYSTEM_NAME Custom)" in toolchain
    assert "set(CMAKE_SYSTEM_VERSION 42)" in toolchain
    assert "set(CMAKE_SYSTEM_PROCESSOR myarm)" in toolchain


def test_find_builddirs():
    client = TestClient()
    conanfile = textwrap.dedent("""
        from conan import ConanFile

        class Conan(ConanFile):

            def package_info(self):
                self.cpp_info.builddirs = ["/path/to/builddir"]
        """)
    client.save({"conanfile.py": conanfile})
    client.run("create . --name=dep --version=1.0")

    conanfile = textwrap.dedent("""
            from conan import ConanFile
            from conan.tools.cmake import CMakeToolchain

            class Conan(ConanFile):
                settings = "os", "arch", "compiler", "build_type"
                requires = "dep/1.0@"

                def generate(self):
                    cmake = CMakeToolchain(self)
                    {}
                    cmake.generate()
            """)

    client.save({"conanfile.py": conanfile})
    client.run("install . ")
    with open(os.path.join(client.current_folder, "conan_toolchain.cmake")) as f:
        contents = f.read()
        assert "/path/to/builddir" in contents


@pytest.mark.skipif(platform.system() != "Darwin", reason="Only OSX")
def test_cmaketoolchain_cmake_system_processor_cross_apple():
    """
    https://github.com/conan-io/conan/pull/10434
    CMAKE_SYSTEM_PROCESSOR was not set when cross-building in Mac
    """
    client = TestClient()
    client.save({"hello.py": GenConanfile().with_name("hello")
                                           .with_version("1.0")
                                           .with_settings("os", "arch", "compiler", "build_type")})
    profile_ios = textwrap.dedent("""
        include(default)
        [settings]
        os=iOS
        os.version=15.4
        os.sdk=iphoneos
        os.sdk_version=15.0
        arch=armv8
    """)
    client.save({"profile_ios": profile_ios})
    client.run("install hello.py -pr:h=./profile_ios -pr:b=default -g CMakeToolchain")
    toolchain = client.load("conan_toolchain.cmake")
    assert "set(CMAKE_SYSTEM_NAME iOS)" in toolchain
    assert "set(CMAKE_SYSTEM_VERSION 15.0)" in toolchain
    assert "set(CMAKE_SYSTEM_PROCESSOR arm64)" in toolchain


@pytest.mark.skipif(platform.system() != "Darwin", reason="Only OSX")
def test_apple_vars_overwrite_user_conf():
    """
        tools.cmake.cmaketoolchain:system_name and tools.cmake.cmaketoolchain:system_version
        will be overwritten by the apple block
    """
    client = TestClient()
    client.save({"hello.py": GenConanfile().with_name("hello")
                                           .with_version("1.0")
                                           .with_settings("os", "arch", "compiler", "build_type")})
    profile_ios = textwrap.dedent("""
        include(default)
        [settings]
        os=iOS
        os.version=15.4
        os.sdk=iphoneos
        os.sdk_version=15.0
        arch=armv8
    """)
    client.save({"profile_ios": profile_ios})
    client.run("install hello.py -pr:h=./profile_ios -pr:b=default -g CMakeToolchain "
               "-c tools.cmake.cmaketoolchain:system_name=tvOS "
               "-c tools.cmake.cmaketoolchain:system_version=15.1 "
               "-c tools.cmake.cmaketoolchain:system_processor=x86_64 ")

    toolchain = client.load("conan_toolchain.cmake")

    # should set the conf values but system/version are overwritten by the apple block
    assert "CMAKE_SYSTEM_NAME tvOS" in toolchain
    assert "CMAKE_SYSTEM_NAME iOS" not in toolchain
    assert "CMAKE_SYSTEM_VERSION 15.1" in toolchain
    assert "CMAKE_SYSTEM_VERSION 15.0" not in toolchain
    assert "CMAKE_SYSTEM_PROCESSOR x86_64" in toolchain
    assert "CMAKE_SYSTEM_PROCESSOR armv8" not in toolchain


def test_extra_flags_via_conf():
    profile = textwrap.dedent("""
        [settings]
        os=Linux
        compiler=gcc
        compiler.version=6
        compiler.libcxx=libstdc++11
        arch=armv8
        build_type=Release

        [conf]
        tools.build:cxxflags=["--flag1", "--flag2"]
        tools.build:cflags+=["--flag3", "--flag4"]
        tools.build:sharedlinkflags=+["--flag5", "--flag6"]
        tools.build:exelinkflags=["--flag7", "--flag8"]
        tools.build:defines=["D1", "D2"]
        """)

    client = TestClient(path_with_spaces=False)

    conanfile = GenConanfile().with_settings("os", "arch", "compiler", "build_type")\
        .with_generator("CMakeToolchain")
    client.save({"conanfile.py": conanfile,
                "profile": profile})
    client.run("install . --profile:build=profile --profile:host=profile")
    toolchain = client.load("conan_toolchain.cmake")
    assert 'string(APPEND CONAN_CXX_FLAGS " --flag1 --flag2")' in toolchain
    assert 'string(APPEND CONAN_C_FLAGS " --flag3 --flag4")' in toolchain
    assert 'string(APPEND CONAN_SHARED_LINKER_FLAGS " --flag5 --flag6")' in toolchain
    assert 'string(APPEND CONAN_EXE_LINKER_FLAGS " --flag7 --flag8")' in toolchain
    assert 'add_compile_definitions( "D1" "D2")' in toolchain


def test_cmake_presets_binary_dir_available():
    client = TestClient(path_with_spaces=False)
    conanfile = textwrap.dedent("""
    from conan import ConanFile
    from conan.tools.cmake import cmake_layout
    class HelloConan(ConanFile):
        generators = "CMakeToolchain"
        settings = "os", "compiler", "build_type", "arch"

        def layout(self):
            cmake_layout(self)

    """)

    client.save({"conanfile.py": conanfile})
    client.run("install .")
    if platform.system() != "Windows":
        build_dir = os.path.join(client.current_folder, "build", "Release")
    else:
        build_dir = os.path.join(client.current_folder, "build")

    presets = load_cmake_presets(os.path.join(client.current_folder, "build", "generators"))
    assert presets["configurePresets"][0]["binaryDir"] == build_dir


def test_cmake_presets_multiconfig():
    client = TestClient()
    profile = textwrap.dedent("""
        [settings]
        os = Windows
        arch = x86_64
        compiler=msvc
        compiler.version=193
        compiler.runtime=static
        compiler.runtime_type=Release
    """)
    client.save({"conanfile.py": GenConanfile("mylib", "1.0"), "profile": profile})
    client.run("create . -s build_type=Release --profile:h=profile")
    client.run("create . -s build_type=Debug --profile:h=profile")

    client.run("install --requires=mylib/1.0@ -g CMakeToolchain "
               "-s build_type=Release --profile:h=profile")
    presets = json.loads(client.load("CMakePresets.json"))
    assert len(presets["buildPresets"]) == 1
    assert presets["buildPresets"][0]["configuration"] == "Release"

    client.run("install --requires=mylib/1.0@ -g CMakeToolchain "
               "-s build_type=Debug --profile:h=profile")
    presets = json.loads(client.load("CMakePresets.json"))
    assert len(presets["buildPresets"]) == 2
    assert presets["buildPresets"][0]["configuration"] == "Release"
    assert presets["buildPresets"][1]["configuration"] == "Debug"

    client.run("install --requires=mylib/1.0@ -g CMakeToolchain "
               "-s build_type=RelWithDebInfo --profile:h=profile")
    client.run("install --requires=mylib/1.0@ -g CMakeToolchain "
               "-s build_type=MinSizeRel --profile:h=profile")
    presets = json.loads(client.load("CMakePresets.json"))
    assert len(presets["buildPresets"]) == 4
    assert presets["buildPresets"][0]["configuration"] == "Release"
    assert presets["buildPresets"][1]["configuration"] == "Debug"
    assert presets["buildPresets"][2]["configuration"] == "RelWithDebInfo"
    assert presets["buildPresets"][3]["configuration"] == "MinSizeRel"

    # Repeat one
    client.run("install --requires=mylib/1.0@ -g CMakeToolchain "
               "-s build_type=Debug --profile:h=profile")
    client.run("install --requires=mylib/1.0@ -g CMakeToolchain "
               "-s build_type=Debug --profile:h=profile")
    assert len(presets["buildPresets"]) == 4
    assert presets["buildPresets"][0]["configuration"] == "Release"
    assert presets["buildPresets"][1]["configuration"] == "Debug"
    assert presets["buildPresets"][2]["configuration"] == "RelWithDebInfo"
    assert presets["buildPresets"][3]["configuration"] == "MinSizeRel"

    assert len(presets["configurePresets"]) == 1
    assert presets["configurePresets"][0]["name"] == "default"


def test_cmake_presets_singleconfig():
    client = TestClient()
    profile = textwrap.dedent("""
        [settings]
        os = Linux
        arch = x86_64
        compiler=gcc
        compiler.version=8
    """)
    client.save({"conanfile.py": GenConanfile("mylib", "1.0"), "profile": profile})
    client.run("create . -s build_type=Release --profile:h=profile")
    client.run("create . -s build_type=Debug --profile:h=profile")

    client.run("install --requires=mylib/1.0@ "
               "-g CMakeToolchain -s build_type=Release --profile:h=profile")
    presets = json.loads(client.load("CMakePresets.json"))
    assert len(presets["configurePresets"]) == 1
    assert presets["configurePresets"][0]["name"] == "release"

    assert len(presets["buildPresets"]) == 1
    assert presets["buildPresets"][0]["configurePreset"] == "release"

    # Now two configurePreset, but named correctly
    client.run("install --requires=mylib/1.0@ "
               "-g CMakeToolchain -s build_type=Debug --profile:h=profile")
    presets = json.loads(client.load("CMakePresets.json"))
    assert len(presets["configurePresets"]) == 2
    assert presets["configurePresets"][1]["name"] == "debug"

    assert len(presets["buildPresets"]) == 2
    assert presets["buildPresets"][1]["configurePreset"] == "debug"

    # Repeat configuration, it shouldn't add a new one
    client.run("install --requires=mylib/1.0@ "
               "-g CMakeToolchain -s build_type=Debug --profile:h=profile")
    presets = json.loads(client.load("CMakePresets.json"))
    assert len(presets["configurePresets"]) == 2


def test_toolchain_cache_variables():
    client = TestClient()
    conanfile = textwrap.dedent("""
        from conan import ConanFile
        from conan.tools.cmake import CMakeToolchain, CMake

        class Conan(ConanFile):
            settings = "os", "arch", "compiler", "build_type"

            def generate(self):
                toolchain = CMakeToolchain(self)
                toolchain.cache_variables["foo"] = True
                toolchain.cache_variables["foo2"] = False
                toolchain.cache_variables["var"] = "23"
                toolchain.cache_variables["CMAKE_SH"] = "THIS VALUE HAS PRIORITY"
                toolchain.cache_variables["CMAKE_POLICY_DEFAULT_CMP0091"] = "THIS VALUE HAS PRIORITY"
                toolchain.cache_variables["CMAKE_MAKE_PROGRAM"] = "THIS VALUE HAS NO PRIORITY"
                toolchain.generate()
        """)
    client.save({"conanfile.py": conanfile})
    with mock.patch("platform.system", mock.MagicMock(return_value="Windows")):
        client.run("install . --name=mylib --version=1.0 "
                   "-c tools.cmake.cmaketoolchain:generator='MinGW Makefiles' "
                   "-c tools.gnu:make_program='MyMake'")
    presets = json.loads(client.load("CMakePresets.json"))
    cache_variables = presets["configurePresets"][0]["cacheVariables"]
    assert cache_variables["foo"] == 'ON'
    assert cache_variables["foo2"] == 'OFF'
    assert cache_variables["var"] == '23'
    assert cache_variables["CMAKE_SH"] == "THIS VALUE HAS PRIORITY"
    assert cache_variables["CMAKE_POLICY_DEFAULT_CMP0091"] == "THIS VALUE HAS PRIORITY"
    assert cache_variables["CMAKE_MAKE_PROGRAM"] == "MyMake"


def test_android_c_library():
    client = TestClient()
    conanfile = textwrap.dedent("""
        from conan import ConanFile

        class Conan(ConanFile):
            settings = "os", "arch", "compiler", "build_type"
            generators = "CMakeToolchain"

            def configure(self):
                if self.settings.compiler != "msvc":
                    del self.settings.compiler.libcxx

        """)
    client.save({"conanfile.py": conanfile})
<<<<<<< HEAD
    client.run("create . --name=foo --version=1.0 -s os=Android -s os.api_level=23 "
               "-c tools.android:ndk_path=/foo")
=======
    client.run("create . foo/1.0@ -s os=Android -s os.api_level=23 -c tools.android:ndk_path=/foo")


@pytest.mark.skipif(platform.system() != "Windows", reason="Only Windows")
def test_presets_paths_correct():
    client = TestClient()
    conanfile = textwrap.dedent("""
            from conan import ConanFile
            from conan.tools.cmake import cmake_layout

            class Conan(ConanFile):
                settings = "os", "arch", "compiler", "build_type"
                generators = "CMakeToolchain"

                def layout(self):
                    cmake_layout(self)
            """)
    client.save({"conanfile.py": conanfile})
    client.run("install . ")
    contents = json.loads(client.load("build/generators/CMakePresets.json"))
    toolchain_file = contents["configurePresets"][0]["toolchainFile"]
    assert "/" not in toolchain_file

    binary_dir = contents["configurePresets"][0]["binaryDir"]
    assert "/" not in binary_dir
>>>>>>> 442d1123
<|MERGE_RESOLUTION|>--- conflicted
+++ resolved
@@ -494,11 +494,8 @@
 
         """)
     client.save({"conanfile.py": conanfile})
-<<<<<<< HEAD
     client.run("create . --name=foo --version=1.0 -s os=Android -s os.api_level=23 "
                "-c tools.android:ndk_path=/foo")
-=======
-    client.run("create . foo/1.0@ -s os=Android -s os.api_level=23 -c tools.android:ndk_path=/foo")
 
 
 @pytest.mark.skipif(platform.system() != "Windows", reason="Only Windows")
@@ -522,5 +519,4 @@
     assert "/" not in toolchain_file
 
     binary_dir = contents["configurePresets"][0]["binaryDir"]
-    assert "/" not in binary_dir
->>>>>>> 442d1123
+    assert "/" not in binary_dir