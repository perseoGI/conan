import os
import textwrap

from conans.test.utils.tools import TestClient


def test_msbuildtoolchain_props_with_extra_flags():
    """
    Simple test checking that conantoolchain_release_x64.props is adding all the expected
    flags and preprocessor definitions
    """
    profile = textwrap.dedent("""\
    include(default)
    [settings]
    arch=x86_64
    [conf]
    tools.build:cxxflags=["--flag1", "--flag2"]
    tools.build:cflags+=["--flag3", "--flag4"]
    tools.build:sharedlinkflags+=["--flag5"]
    tools.build:exelinkflags+=["--flag6"]
    tools.build:defines+=["DEF1", "DEF2"]
    """)
<<<<<<< HEAD
    client = TestClient(path_with_spaces=False)
    client.run("new msbuild_lib -d name=hello -d version=0.1")
=======
    client = TestClient()
    client.run("new hello/0.1 --template=msbuild_lib")
>>>>>>> b055accb
    client.save({
        "myprofile": profile
    })
    # Local flow works
    client.run("install . -pr myprofile")
    toolchain = client.load(os.path.join("conan", "conantoolchain_release_x64.props"))
    expected_cl_compile = """
    <ClCompile>
      <PreprocessorDefinitions>DEF1;DEF2;%(PreprocessorDefinitions)</PreprocessorDefinitions>
      <AdditionalOptions>--flag1 --flag2 --flag3 --flag4 %(AdditionalOptions)</AdditionalOptions>"""
    expected_link = """
    <Link>
      <AdditionalOptions>--flag5 --flag6 %(AdditionalOptions)</AdditionalOptions>
    </Link>"""
    expected_resource_compile = """
    <ResourceCompile>
      <PreprocessorDefinitions>DEF1;DEF2;%(PreprocessorDefinitions)</PreprocessorDefinitions>
      <AdditionalOptions>--flag1 --flag2 --flag3 --flag4 %(AdditionalOptions)</AdditionalOptions>
    </ResourceCompile>"""
    assert expected_cl_compile in toolchain
    assert expected_link in toolchain
    assert expected_resource_compile in toolchain<|MERGE_RESOLUTION|>--- conflicted
+++ resolved
@@ -20,13 +20,8 @@
     tools.build:exelinkflags+=["--flag6"]
     tools.build:defines+=["DEF1", "DEF2"]
     """)
-<<<<<<< HEAD
-    client = TestClient(path_with_spaces=False)
+    client = TestClient()
     client.run("new msbuild_lib -d name=hello -d version=0.1")
-=======
-    client = TestClient()
-    client.run("new hello/0.1 --template=msbuild_lib")
->>>>>>> b055accb
     client.save({
         "myprofile": profile
     })
