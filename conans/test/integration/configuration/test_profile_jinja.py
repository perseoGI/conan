import platform
import textwrap

<<<<<<< HEAD
from conans.util.env import environment_update
=======
from conan import conan_version
from conans.client.tools import environment_append
>>>>>>> e2cfe8bc
from conans.test.assets.genconanfile import GenConanfile
from conans.test.utils.tools import TestClient


def test_profile_template():
    client = TestClient()
    tpl = textwrap.dedent("""
        [settings]
        os = {{ {"Darwin": "Macos"}.get(platform.system(), platform.system()) }}
        build_type = {{ os.getenv("MY_BUILD_TYPE") }}
        """)
    client.save({"conanfile.py": GenConanfile(),
                 "profile1": tpl})
    with environment_update({"MY_BUILD_TYPE": "Debug"}):
        client.run("install . -pr=profile1")

    current_os = {"Darwin": "Macos"}.get(platform.system(), platform.system())
    assert "os={}".format(current_os)
    assert "build_type=Debug"


def test_profile_template_variables():
    client = TestClient()
    tpl = textwrap.dedent("""
        {% set a = "FreeBSD" %}
        [settings]
        os = {{ a }}
        """)
    client.save({"conanfile.py": GenConanfile(),
                 "profile1": tpl})
    client.run("install . -pr=profile1")
    assert "os=FreeBSD" in client.out


def test_profile_template_import():
    client = TestClient()
    tpl1 = textwrap.dedent("""
        {% import "profile_vars" as vars %}
        [settings]
        os = {{ vars.a }}
        """)
    tpl2 = textwrap.dedent("""
        {% set a = "FreeBSD" %}
        """)
    client.save({"conanfile.py": GenConanfile(),
                 "profile1": tpl1,
                 "profile_vars": tpl2})
    client.run("install . -pr=profile1")
    assert "os=FreeBSD" in client.out


def test_profile_template_include():
    client = TestClient()
    tpl1 = textwrap.dedent("""
        {% include "profile_vars" %}
        """)
    tpl2 = textwrap.dedent("""
        {% set a = "FreeBSD" %}
        [settings]
        os = {{ a }}
        """)
    client.save({"conanfile.py": GenConanfile(),
                 "profile1": tpl1,
                 "profile_vars": tpl2})
    client.run("install . -pr=profile1")
    assert "os=FreeBSD" in client.out


def test_profile_template_profile_dir():
    client = TestClient()
    tpl1 = textwrap.dedent("""
        [conf]
        user.toolchain:mydir = {{ os.path.join(profile_dir, "toolchain.cmake") }}
        """)
    conanfile = textwrap.dedent("""
        from conan import ConanFile
        from conan.tools.files import load
        class Pkg(ConanFile):
            def generate(self):
                content = load(self, self.conf.get("user.toolchain:mydir"))
                self.output.info("CONTENT: {}".format(content))
        """)
    client.save({"conanfile.py": conanfile,
                 "anysubfolder/profile1": tpl1,
                 "anysubfolder/toolchain.cmake": "MyToolchainCMake!!!"})
<<<<<<< HEAD
    client.run("install . -pr=anysubfolder/profile1")
    assert "conanfile.py: CONTENT: MyToolchainCMake!!!" in client.out
=======
    client.run("install . -pr=anysubfolder/profile1.jinja")
    assert "conanfile.py: CONTENT: MyToolchainCMake!!!" in client.out


def test_profile_version():
    client = TestClient()
    tpl1 = textwrap.dedent("""
        [options]
        *:myoption={{conan_version}}
        *:myoption2={{conan_version<13 and conan_version>1.0}}
        """)

    client.save({"conanfile.py": GenConanfile(),
                 "profile1.jinja": tpl1})
    client.run("install . -pr=profile1.jinja")
    assert f"*:myoption={conan_version}" in client.out
    assert "*:myoption2=True" in client.out
>>>>>>> e2cfe8bc
<|MERGE_RESOLUTION|>--- conflicted
+++ resolved
@@ -1,14 +1,10 @@
 import platform
 import textwrap
 
-<<<<<<< HEAD
-from conans.util.env import environment_update
-=======
 from conan import conan_version
-from conans.client.tools import environment_append
->>>>>>> e2cfe8bc
 from conans.test.assets.genconanfile import GenConanfile
 from conans.test.utils.tools import TestClient
+from conans.util.env import environment_update
 
 
 def test_profile_template():
@@ -92,11 +88,7 @@
     client.save({"conanfile.py": conanfile,
                  "anysubfolder/profile1": tpl1,
                  "anysubfolder/toolchain.cmake": "MyToolchainCMake!!!"})
-<<<<<<< HEAD
     client.run("install . -pr=anysubfolder/profile1")
-    assert "conanfile.py: CONTENT: MyToolchainCMake!!!" in client.out
-=======
-    client.run("install . -pr=anysubfolder/profile1.jinja")
     assert "conanfile.py: CONTENT: MyToolchainCMake!!!" in client.out
 
 
@@ -112,5 +104,4 @@
                  "profile1.jinja": tpl1})
     client.run("install . -pr=profile1.jinja")
     assert f"*:myoption={conan_version}" in client.out
-    assert "*:myoption2=True" in client.out
->>>>>>> e2cfe8bc
+    assert "*:myoption2=True" in client.out