import textwrap

import pytest

from conans.model.recipe_ref import RecipeReference
from conans.test.assets.genconanfile import GenConanfile
from conans.test.utils.tools import TestClient


def test_dependencies_visit():
    client = TestClient()
    client.save({"conanfile.py": GenConanfile().with_shared_option(True)})
    client.run("create . --name=openssl --version=0.1")
    client.run("create . --name=openssl --version=0.2")
    client.save({"conanfile.py": GenConanfile().with_requires("openssl/0.2")})
    client.run("create . --name=cmake --version=0.1")
    conanfile = textwrap.dedent("""
        from conan import ConanFile
        class Pkg(ConanFile):
            requires = "openssl/0.1"
            build_requires = "cmake/0.1"

            def generate(self):
                dep = self.dependencies["openssl"]
                self.output.info("DefRef: {}!!!".format(dep.ref.repr_notime()))
                self.output.info("DefPRef: {}!!!".format(dep.pref.repr_notime()))
                dep = self.dependencies.build["openssl"]
                self.output.info("DefRefBuild: {}!!!".format(dep.ref.repr_notime()))
                self.output.info("DefPRefBuild: {}!!!".format(dep.pref.repr_notime()))
                for r, d in self.dependencies.build.items():
                    self.output.info("DIRECTBUILD {}: {}".format(r.direct, d))
        """)
    client.save({"conanfile.py": conanfile})

    client.run("install .")
    refs = client.cache.get_latest_recipe_reference(RecipeReference.loads("openssl/0.1"))
    pkgs = client.cache.get_package_references(refs)
    prev1 = client.cache.get_latest_package_reference(pkgs[0])
    assert f"DefRef: {repr(prev1.ref)}!!!" in client.out
    assert f"DefPRef: {prev1.repr_notime()}!!!" in client.out

    refs = client.cache.get_latest_recipe_reference(RecipeReference.loads("openssl/0.2"))
    pkgs = client.cache.get_package_references(refs)
    prev2 = client.cache.get_latest_package_reference(pkgs[0])
    assert f"DefRefBuild: {repr(prev2.ref)}!!!" in client.out
    assert f"DefPRefBuild: {prev2.repr_notime()}!!!" in client.out

    assert "conanfile.py: DIRECTBUILD True: cmake/0.1" in client.out
    assert "conanfile.py: DIRECTBUILD False: openssl/0.2" in client.out


def test_dependencies_visit_settings_options():
    client = TestClient()
    client.save({"conanfile.py": GenConanfile().with_settings("os").
                with_option("shared", [True, False]).with_default_option("shared", False)})
    client.run("create . --name=openssl --version=0.1 -s os=Linux")
    client.save({"conanfile.py": GenConanfile().with_requires("openssl/0.1")})
    client.run("create . --name=pkg --version=0.1  -s os=Linux")
    conanfile = textwrap.dedent("""
        from conan import ConanFile
        class Pkg(ConanFile):
            requires = "pkg/0.1"

            def generate(self):
                dep = self.dependencies["openssl"]
                self.output.info("SETTINGS: {}!".format(dep.settings.os))
                self.output.info("OPTIONS: shared={}!".format(dep.options.shared))
        """)
    client.save({"conanfile.py": conanfile})
    client.run("install . -s os=Linux")
    assert "conanfile.py: SETTINGS: Linux!" in client.out
    assert "conanfile.py: OPTIONS: shared=False!" in client.out


asserts = [
    ('print("=>{}".format(self.dependencies["zlib"].ref))',
     False, "=>zlib/0.2"),
    ('print("=>{}".format(self.dependencies.build.get("zlib").ref))',
     False, "=>zlib/0.1"),
    ('print("=>{}".format(self.dependencies.get("zlib", build=True).ref))',
     False, "=>zlib/0.1"),
    ('print("=>{}".format(self.dependencies.get("zlib", build=False).ref))',
     False, "=>zlib/0.2"),
    ('print("=>{}".format(self.dependencies.get("zlib", build=True, visible=True).ref))',
     False, "=>zlib/0.1"),
    ('self.dependencies.get("cmake", build=True)', True,
     'There are more than one requires matching the specified filters: {\'build\': True}\n'
     '- cmake/0.1, Traits: build=True, headers=False, libs=False, run=False, visible=False\n'
     '- cmake/0.2, Traits: build=True, headers=False, libs=False, run=False, visible=False'
     ),
    ('self.dependencies["missing"]', True, "'missing' not found in the dependency set"),
]


@pytest.mark.parametrize("generates_line, assert_error, output_text", asserts)
def test_cmake_zlib(generates_line, assert_error, output_text):
    # app (br)---> cmake (0.1) -> zlib/0.1
    #  \     ----> zlib/0.2
    #  \  (br)---> cmake (0.2)
    client = TestClient()
    client.save({"conanfile.py": GenConanfile()})
    client.run("create . --name=zlib --version=0.1")
    client.run("create . --name=zlib --version=0.2")

    client.save({"conanfile.py": GenConanfile().with_tool_requirement("zlib/0.1",
                                                                            visible=True)})
    client.run("create . --name=cmake --version=0.1")

    client.save({"conanfile.py": GenConanfile()})
    client.run("create . --name=cmake --version=0.2")

    app_conanfile = textwrap.dedent("""
    from conan import ConanFile
    class Pkg(ConanFile):

        def requirements(self):
            self.requires("zlib/0.2")
            self.requires("cmake/0.1", headers=False, libs=False, visible=False, build=True, run=False)
            self.requires("cmake/0.2", headers=False, libs=False, visible=False, build=True, run=False)

        def generate(self):
           {}
        """.format(generates_line))
    client.save({"conanfile.py": app_conanfile})
    client.run("create . --name=app --version=1.0", assert_error=assert_error)
    assert output_text in client.out


def test_invisible_not_colliding_test_requires():
    """
    The test_requires are private, so the app can't see them, only the foo and bar
    :return:
    """
    # app ---> foo/0.1 --test_require--> gtest/0.1
    #  \  ---> bar/0.1 --test_require--> gtest/0.2
    client = TestClient()
    client.save({"conanfile.py": GenConanfile()})
    client.run("create . --name=gtest --version=0.1")
    client.run("create . --name=gtest --version=0.2")

    client.save({"conanfile.py": GenConanfile().with_test_requires("gtest/0.1")})
    client.run("create . --name=foo --version=0.1")

    client.save({"conanfile.py": GenConanfile().with_test_requires("gtest/0.2")})
    client.run("create . --name=bar --version=0.1")

    app_conanfile = textwrap.dedent("""
    from conan import ConanFile
    class Pkg(ConanFile):

        def requirements(self):
            self.requires("foo/0.1")
            self.requires("bar/0.1")

        def generate(self):
            print(self.dependencies.get("gtest"))
        """)
    client.save({"conanfile.py": app_conanfile})
    client.run("create . --name=app --version=1.0", assert_error=True)
    assert "'gtest' not found in the dependency set" in client.out


def test_dependencies_visit_build_requires_profile():
    """ At validate() time, in Conan 1.X, the build-requires are not available yet, because first
    the binary package_id is computed, then the build-requires are resolved.
    It is necessary to avoid in Conan 1.X the caching of the ConanFile.dependencies, because
    at generate() time it will have all the graph info, including build-requires
    """
    # https://github.com/conan-io/conan/issues/10304
    client = TestClient()
    client.save({"conanfile.py": GenConanfile("cmake", "0.1")})
    client.run("create .")
    conanfile = textwrap.dedent("""
        from conan import ConanFile
        class Pkg(ConanFile):

            def validate(self):
                self.output.info("VALIDATE DEPS: {}!!!".format(len(self.dependencies.items())))

            def generate(self):
                for req, dep in self.dependencies.items():
                    self.output.info("GENERATE REQUIRE: {}!!!".format(dep.ref))
                dep = self.dependencies.build["cmake"]
                self.output.info("GENERATE CMAKE: {}!!!".format(dep.ref))
        """)
    client.save({"conanfile.py": conanfile,
                 "profile": "[tool_requires]\ncmake/0.1"})
    client.run("install . -pr:b=default -pr:h=profile --build='*'")  # Use 2 contexts

    # Validate time, build-requires available
    assert "conanfile.py: VALIDATE DEPS: 1!!!" in client.out
    # generate time, build-requires already available
    assert "conanfile.py: GENERATE REQUIRE: cmake/0.1!!!" in client.out
    assert "conanfile.py: GENERATE CMAKE: cmake/0.1!!!" in client.out


<<<<<<< HEAD
def test_dependencies_package_type():
    c = TestClient()
    c.save({"conanfile.py": GenConanfile("lib", "0.1").with_package_type("static-library")})
    c.run("create .")
    conanfile = textwrap.dedent("""
        from conan import ConanFile
        class Pkg(ConanFile):
            requires = "lib/0.1"
            def generate(self):
                is_app = self.dependencies["lib"].package_type == "static-library"
                self.output.info(f"APP: {is_app}!!")
                assert is_app
                self.dependencies["lib"].package_type == "not-exist-type"
        """)
    c.save({"conanfile.py": conanfile})
    c.run("install .", assert_error=True)
    assert "APP: True!!" in c.out
    assert "conanfile.py: Error in generate() method, line 9" in c.out
    assert "ValueError: 'not-exist-type' is not a valid PackageType" in c.out
=======
def test_dependency_interface():
    """
    Quick test for the ConanFileInterface exposed
    """
    c = TestClient()
    conanfile = textwrap.dedent("""
        from conans import ConanFile
        class Pkg(ConanFile):
            name = "dep"
            version = "1.0"
            homepage = "myhome"
            url = "myurl"
            license = "MIT"
        """)
    user = textwrap.dedent("""
        from conan import ConanFile
        class User(ConanFile):
            requires = "dep/1.0"
            def generate(self):
                self.output.info("HOME: {}".format(self.dependencies["dep"].homepage))
                self.output.info("URL: {}".format(self.dependencies["dep"].url))
                self.output.info("LICENSE: {}".format(self.dependencies["dep"].license))
                self.output.info("RECIPE: {}".format(self.dependencies["dep"].recipe_folder))
                self.output.info("CONANDATA: {}".format(self.dependencies["dep"].conan_data))

            """)
    c.save({"dep/conanfile.py": conanfile,
            "dep/conandata.yml": "",
            "user/conanfile.py": user})
    c.run("create dep")
    c.run("install user")
    assert "conanfile.py: HOME: myhome" in c.out
    assert "conanfile.py: URL: myurl" in c.out
    assert "conanfile.py: LICENSE: MIT" in c.out
    assert "conanfile.py: RECIPE:" in c.out
    assert "conanfile.py: CONANDATA: {}" in c.out
>>>>>>> 81d4fed6
<|MERGE_RESOLUTION|>--- conflicted
+++ resolved
@@ -194,7 +194,6 @@
     assert "conanfile.py: GENERATE CMAKE: cmake/0.1!!!" in client.out
 
 
-<<<<<<< HEAD
 def test_dependencies_package_type():
     c = TestClient()
     c.save({"conanfile.py": GenConanfile("lib", "0.1").with_package_type("static-library")})
@@ -214,14 +213,15 @@
     assert "APP: True!!" in c.out
     assert "conanfile.py: Error in generate() method, line 9" in c.out
     assert "ValueError: 'not-exist-type' is not a valid PackageType" in c.out
-=======
+
+
 def test_dependency_interface():
     """
     Quick test for the ConanFileInterface exposed
     """
     c = TestClient()
     conanfile = textwrap.dedent("""
-        from conans import ConanFile
+        from conan import ConanFile
         class Pkg(ConanFile):
             name = "dep"
             version = "1.0"
@@ -250,5 +250,4 @@
     assert "conanfile.py: URL: myurl" in c.out
     assert "conanfile.py: LICENSE: MIT" in c.out
     assert "conanfile.py: RECIPE:" in c.out
-    assert "conanfile.py: CONANDATA: {}" in c.out
->>>>>>> 81d4fed6
+    assert "conanfile.py: CONANDATA: {}" in c.out