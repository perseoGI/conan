--- conflicted
+++ resolved
@@ -1,11 +1,8 @@
 import json
 import os
 
-<<<<<<< HEAD
 import pytest
 
-=======
->>>>>>> 413ac92a
 from conans.errors import ConanException
 from conans.test.assets.genconanfile import GenConanfile
 from conans.test.utils.tools import TestClient
