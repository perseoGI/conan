import json
import os
import platform
import textwrap
import unittest

import pytest
from parameterized.parameterized import parameterized

from conan.tools.env.environment import environment_wrap_command
from conans.model.recipe_ref import RecipeReference
from conans.paths import CONANFILE
from conans.test.utils.tools import TestClient, GenConanfile


@pytest.fixture()
def client():
    openssl = textwrap.dedent(r"""
        import os
        from conan import ConanFile
        from conan.tools.files import save, chdir
        class Pkg(ConanFile):
            settings = "build_type"
            def package(self):
                with chdir(self, self.package_folder):
                    echo = "@echo off\necho MYOPENSSL={}!!".format(self.settings.build_type)
                    save(self, "bin/myopenssl.bat", echo)
                    save(self, "bin/myopenssl.sh", echo)
                    os.chmod("bin/myopenssl.sh", 0o777)
            """)

    cmake = textwrap.dedent(r"""
        import os
        from conan import ConanFile
        from conan.tools.files import save, chdir
        class Pkg(ConanFile):
            type = "application"
            settings = "build_type"
            def requirements(self):
                self.requires("openssl/1.0", run=True)
            def package(self):
                with chdir(self, self.package_folder):
                    echo = "@echo off\necho MYCMAKE={}!!".format(self.settings.build_type)
                    save(self, "mycmake.bat", echo + "\ncall myopenssl.bat")
                    save(self, "mycmake.sh", echo + "\n myopenssl.sh")
                    os.chmod("mycmake.sh", 0o777)

            def package_info(self):
                # Custom buildenv not defined by cpp_info
                self.buildenv_info.prepend_path("PATH", self.package_folder)
                self.buildenv_info.define("MYCMAKEVAR", "MYCMAKEVALUE!!")
            """)

    gtest = textwrap.dedent(r"""
        import os
        from conan import ConanFile
        from conan.tools.files import save, chdir
        class Pkg(ConanFile):
            settings = "build_type"
            def package(self):
                with chdir(self, self.package_folder):
                    echo = "@echo off\necho MYGTEST={}!!".format(self.settings.build_type)
                    save(self, "bin/mygtest.bat", echo)
                    save(self, "bin/mygtest.sh", echo)
                    os.chmod("bin/mygtest.sh", 0o777)

            def package_info(self):
                self.runenv_info.define("MYGTESTVAR",
                                        "MyGTestValue{}".format(self.settings.build_type))
            """)
    client = TestClient()
    client.save({"cmake/conanfile.py": cmake,
                 "gtest/conanfile.py": gtest,
                 "openssl/conanfile.py": openssl})

    client.run("create openssl --name=openssl --version=1.0")
    client.run("create cmake --name=mycmake --version=1.0")
    client.run("create gtest --name=mygtest --version=1.0")

    myrunner_bat = "@echo off\necho MYGTESTVAR=%MYGTESTVAR%!!\n"
    myrunner_sh = "echo MYGTESTVAR=$MYGTESTVAR!!\n"
    client.save({"myrunner.bat": myrunner_bat,
                 "myrunner.sh": myrunner_sh}, clean_first=True)
    os.chmod(os.path.join(client.current_folder, "myrunner.sh"), 0o777)
    return client


def test_conanfile_txt(client):
    # conanfile.txt -(br)-> cmake
    client.save({"conanfile.txt": "[tool_requires]\nmycmake/1.0"}, clean_first=True)
    client.run("install . -s:h build_type=Debug")

    assert "mycmake/1.0" in client.out
    assert "openssl/1.0" in client.out
    ext = "bat" if platform.system() == "Windows" else "sh"  # TODO: Decide on logic .bat vs .sh
    cmd = environment_wrap_command("conanbuild", client.current_folder, "mycmake.{}".format(ext))
    client.run_command(cmd)

    assert "MYCMAKE=Release!!" in client.out
    assert "MYOPENSSL=Release!!" in client.out


def test_complete(client):
    app = textwrap.dedent("""
        import platform
        from conan import ConanFile
        class Pkg(ConanFile):
            requires = "openssl/1.0"
            build_requires = "mycmake/1.0"
            settings = "os"

            def build_requirements(self):
                self.test_requires("mygtest/1.0", run=True)

            def build(self):
                mybuild_cmd = "mycmake.bat" if platform.system() == "Windows" else "mycmake.sh"
                self.run(mybuild_cmd)
                mytest_cmd = "mygtest.bat" if platform.system() == "Windows" else "mygtest.sh"
                self.run(mytest_cmd, env="conanrun")
       """)

    client.save({"conanfile.py": app})
    client.run("install . -s build_type=Debug --build=missing")
    # Run the BUILD environment
    ext = "bat" if platform.system() == "Windows" else "sh"  # TODO: Decide on logic .bat vs .sh
    cmd = environment_wrap_command("conanbuild", client.current_folder,
                                   cmd="mycmake.{}".format(ext))
    client.run_command(cmd)
    assert "MYCMAKE=Release!!" in client.out
    assert "MYOPENSSL=Release!!" in client.out

    # Run the RUN environment
    cmd = environment_wrap_command("conanrun", client.current_folder,
                                   cmd="mygtest.{ext} && .{sep}myrunner.{ext}".format(ext=ext,
                                                                                      sep=os.sep))
    client.run_command(cmd)
    assert "MYGTEST=Debug!!" in client.out
    assert "MYGTESTVAR=MyGTestValueDebug!!" in client.out

    client.run("build . -s:h build_type=Debug")
    assert "MYCMAKE=Release!!" in client.out
    assert "MYOPENSSL=Release!!" in client.out
    assert "MYGTEST=Debug!!" in client.out


tool_conanfile = """from conan import ConanFile

class Tool(ConanFile):
    name = "Tool"
    version = "0.1"

    def package_info(self):
        self.buildenv_info.define_path("TOOL_PATH", "MyToolPath")
"""

tool_conanfile2 = tool_conanfile.replace("0.1", "0.3")

conanfile = """
import os
from conan import ConanFile, tools
from conan.tools.env import VirtualBuildEnv

class MyLib(ConanFile):
    name = "MyLib"
    version = "0.1"
    {}

    def build(self):
        build_env = VirtualBuildEnv(self).vars()
        with build_env.apply():
            self.output.info("ToolPath: %s" % os.getenv("TOOL_PATH"))
"""

requires = conanfile.format('build_requires = "Tool/0.1@lasote/stable"')
requires_range = conanfile.format('build_requires = "Tool/[>0.0]@lasote/stable"')
requirements = conanfile.format("""def build_requirements(self):
        self.build_requires("Tool/0.1@lasote/stable")""")
override = conanfile.format("""build_requires = "Tool/0.2@user/channel"

    def build_requirements(self):
        self.build_requires("Tool/0.1@lasote/stable")""")


profile = """
[tool_requires]
Tool/0.3@lasote/stable
nonexistingpattern*: SomeTool/1.2@user/channel
"""


@pytest.mark.xfail(reason="Legacy tests with wrong propagation asumptions")
class BuildRequiresTest(unittest.TestCase):

    def test_consumer(self):
        # https://github.com/conan-io/conan/issues/5425
        catch_ref = RecipeReference.loads("catch/0.1@user/testing")
        libA_ref = RecipeReference.loads("LibA/0.1@user/testing")

        t = TestClient()
        t.save({"conanfile.py":
                    GenConanfile().with_package_info(cpp_info={"libs": ["mylibcatch0.1lib"]},
                                                     env_info={"MYENV": ["myenvcatch0.1env"]})})
        t.run("create . --name=catch --version=0.1 --user=user --channel=testing")
        t.save({"conanfile.py": GenConanfile().with_requirement(catch_ref, private=True)})
        t.run("create . --name=LibA --version=0.1 --user=user --channel=testing")
        t.save({"conanfile.py": GenConanfile().with_require(libA_ref)
                                              .with_tool_requires(catch_ref)})
        t.run("install . -v")
        self.assertIn("catch/0.1@user/testing from local cache", t.out)
        self.assertIn("catch/0.1@user/testing:5ab84d6acfe1f23c4fae0ab88f26e3a396351ac9 - Skip",
                      t.out)
        self.assertIn("catch/0.1@user/testing:5ab84d6acfe1f23c4fae0ab88f26e3a396351ac9 - Cache",
                      t.out)

    def test_build_requires_diamond(self):
        libA_ref = RecipeReference.loads("liba/0.1@user/testing")
        libB_ref = RecipeReference.loads("libb/0.1@user/testing")

        t = TestClient()
        t.save({"conanfile.py": GenConanfile()})
        t.run("create . --name=liba --version=0.1 --user=user --channel=testing")

        t.save({"conanfile.py": GenConanfile().with_require(libA_ref)})
        t.run("create . --name=libb --version=0.1 --user=user --channel=testing")

        t.save({"conanfile.py": GenConanfile().with_tool_requires(libB_ref)
                                              .with_tool_requires(libA_ref)})
        t.run("create . --name=libC --version=0.1 --user=user --channel=testing")
        self.assertIn("libC/0.1@user/testing: Created package", t.out)

    def test_create_with_tests_and_build_requires(self):
        client = TestClient()
        # Generate and export the build_require recipe
        conanfile1 = """from conan import ConanFile
class MyBuildRequire(ConanFile):
    def package_info(self):
        self.buildenv_info.define("MYVAR", "1")
"""
        client.save({"conanfile.py": conanfile1})
        client.run("create . --name=Build1 --version=0.1 --user=conan --channel=stable")
        conanfile2 = """from conan import ConanFile
class MyBuildRequire(ConanFile):
    def package_info(self):
        self.buildenv_info.define("MYVAR2", "2")
"""
        client.save({"conanfile.py": conanfile2})
        client.run("create . --name=Build2 --version=0.1 --user=conan --channel=stable")

        # Create a recipe that will use a profile requiring the build_require
        client.save({"conanfile.py": """
from conan.tools.env import VirtualBuildEnv
from conan import ConanFile
import os

class MyLib(ConanFile):
    build_requires = "Build2/0.1@conan/stable"
    def build(self):
        build_env = VirtualBuildEnv(self).vars()
        with build_env.apply():
            assert(os.environ['MYVAR']=='1')
            assert(os.environ['MYVAR2']=='2')

""", "myprofile": '''
[tool_requires]
Build1/0.1@conan/stable
''',
                    "test_package/conanfile.py": """from conan import ConanFile
import os
from conan.tools.env import VirtualBuildEnv
class MyTest(ConanFile):
    def build(self):
        build_env = VirtualBuildEnv(self).vars()
        with build_env.apply():
            assert(os.environ['MYVAR']=='1')
    def test(self):
        self.output.info("TESTING!!!")
"""}, clean_first=True)

        # Test that the build require is applyed to testing
        client.run("create . --name=Lib --version=0.1 --user=conan/stable --profile=. --channel=myprofile")
        self.assertEqual(1, str(client.out).count("Lib/0.1@conan/stable: "
                                                  "Applying build-requirement:"
                                                  " Build1/0.1@conan/stable"))
        self.assertIn("TESTING!!", client.out)

    def test_dependents(self):
        client = TestClient()
        boost = """from conan import ConanFile
class Boost(ConanFile):
    def package_info(self):
        self.buildenv_info.define_path("PATH", "myboostpath")
"""
        client.save({CONANFILE: boost})
        client.run("create . --name=Boost --version=1.0 --user=user --channel=channel")
        other = """[tool_requires]
Boost/1.0@user/channel
"""
        client.save({"conanfile.txt": other}, clean_first=True)
        client.run("install .")

        self.assertIn("""Build requirements
    Boost/1.0@user/channel""", client.out)

        other = """from conan import ConanFile
import os
class Other(ConanFile):
    requires = "Boost/1.0@user/channel"
    def build(self):
        self.output.info("OTHER PATH FOR BUILD %s" % os.getenv("PATH"))
    def package_info(self):
        self.env_info.PATH.append("myotherpath")
"""
        client.save({CONANFILE: other})
        client.run("create . --name=other --version=1.0 --user=user --channel=channel")
        lib = """from conan import ConanFile
import os
class Lib(ConanFile):
    build_requires = "boost/1.0@user/channel", "other/1.0@user/channel"
    def build(self):
        self.output.info("LIB PATH FOR BUILD %s" % os.getenv("PATH"))
"""
        client.save({CONANFILE: lib})
        client.run("create . --name=Lib --version=1.0 --user=user --channel=channel")
        self.assertIn("LIB PATH FOR BUILD myotherpath%smyboostpath" % os.pathsep,
                      client.out)

    def test_applyname(self):
        # https://github.com/conan-io/conan/issues/4135
        client = TestClient()
        mingw = """from conan import ConanFile
class Tool(ConanFile):
    def package_info(self):
        self.buildenv_info.define_path("PATH", "mymingwpath")
"""
        myprofile = """
[tool_requires]
consumer*: mingw/0.1@myuser/stable
"""
        app = """from conan import ConanFile
from conan.tools.env import VirtualBuildEnv
import os
class App(ConanFile):
    name = "consumer"
    def build(self):
        build_env = VirtualBuildEnv(self).vars()
        with build_env.apply():
            self.output.info("APP PATH FOR BUILD %s" % os.getenv("PATH"))
"""
        client.save({CONANFILE: mingw})
        client.run("create . --name=mingw --version=0.1 --user=myuser --channel=stable")
        client.save({CONANFILE: app,
                     "myprofile": myprofile})
        client.run("build . -pr=myprofile")
        self.assertIn("conanfile.py (consumer/None): Applying build-requirement: "
                      "mingw/0.1@myuser/stable", client.out)
        self.assertIn("conanfile.py (consumer/None): APP PATH FOR BUILD mymingwpath",
                      client.out)

    def test_transitive(self):
        client = TestClient()
        mingw = """from conan import ConanFile
class Tool(ConanFile):
    def package_info(self):
        self.buildenv_info.append("MYVAR", "mymingwpath")
"""
        myprofile = """
[tool_requires]
mingw/0.1@lasote/stable
"""
        gtest = """from conan import ConanFile
from conan.tools.env import VirtualBuildEnv
import os
class Gtest(ConanFile):
    def build(self):
        build_env = VirtualBuildEnv(self).vars()
        with build_env.apply():
            self.output.info("GTEST PATH FOR BUILD %s" % os.getenv("MYVAR"))
"""
        app = """from conan import ConanFile
from conan.tools.env import VirtualBuildEnv
import os
class App(ConanFile):
    build_requires = "gtest/0.1@lasote/stable"
    def build(self):
        build_env = VirtualBuildEnv(self).vars()
        with build_env.apply():
            self.output.info("APP PATH FOR BUILD %s" % os.getenv("MYVAR"))
"""
        client.save({CONANFILE: mingw})
        client.run("create . --name=mingw --version=0.1 --user=lasote --channel=stable")
        client.save({CONANFILE: gtest})
        client.run("export . --name=gtest --version=0.1 --user=lasote --channel=stable")
        client.save({CONANFILE: app,
                     "myprofile": myprofile})
        client.run("create . --name=app --version=0.1 --user=lasote --channel=stable --build=missing -pr=myprofile -pr:b=myprofile")
        self.assertIn("app/0.1@lasote/stable: APP PATH FOR BUILD mymingwpath",
                      client.out)
        self.assertIn("gtest/0.1@lasote/stable: GTEST PATH FOR BUILD mymingwpath",
                      client.out)

    def test_profile_order(self):
        client = TestClient()
        mingw = """from conan import ConanFile
class Tool(ConanFile):
    def package_info(self):
        self.buildenv_info.append("MYVAR", "mymingwpath")
"""
        msys = """from conan import ConanFile
class Tool(ConanFile):
    def package_info(self):
        self.buildenv_info.append("MYVAR", "mymsyspath")
"""
        myprofile1 = """
[tool_requires]
mingw/0.1@lasote/stable
msys/0.1@lasote/stable
"""
        myprofile2 = """
[tool_requires]
msys/0.1@lasote/stable
mingw/0.1@lasote/stable
"""

        app = """from conan import ConanFile
from conan.tools.env import VirtualBuildEnv
import os
class App(ConanFile):
    def build(self):
        build_env = VirtualBuildEnv(self).vars()
        with build_env.apply():
            self.output.info("FOR BUILD %s" % os.getenv("MYVAR"))
"""
        client.save({CONANFILE: mingw})
        client.run("create . --name=mingw --version=0.1 --user=lasote --channel=stable")
        client.save({CONANFILE: msys})
        client.run("create . --name=msys --version=0.1 --user=lasote --channel=stable")
        client.save({CONANFILE: app,
                     "myprofile1": myprofile1,
                     "myprofile2": myprofile2})
        client.run("create . --name=app --version=0.1 --user=lasote --channel=stable -pr=myprofile1")
        # mingw being the first one, has priority and its "append" mandates it is the last appended
        self.assertIn("app/0.1@lasote/stable: FOR BUILD mymsyspath mymingwpath", client.out)
        client.run("create . --name=app --version=0.1 --user=lasote --channel=stable -pr=myprofile2")
        self.assertIn("app/0.1@lasote/stable: FOR BUILD mymingwpath mymsyspath", client.out)

    def test_require_itself(self):
        client = TestClient()
        mytool_conanfile = """from conan import ConanFile
class Tool(ConanFile):
    def build(self):
        self.output.info("BUILDING MYTOOL")
"""
        myprofile = """
[tool_requires]
Tool/0.1@lasote/stable
"""
        client.save({CONANFILE: mytool_conanfile,
                     "profile.txt": myprofile})
        client.run("create . --name=Tool --version=0.1 --user=lasote --channel=stable -pr=profile.txt")
        self.assertEqual(1, str(client.out).count("BUILDING MYTOOL"))

    @parameterized.expand([(requires, ), (requires_range, ), (requirements, ), (override, )])
    def test_build_requires(self, conanfile):
        client = TestClient()
        client.save({CONANFILE: tool_conanfile})
        client.run("export . --user=lasote --channel=stable")

        client.save({CONANFILE: conanfile}, clean_first=True)
        client.run("export . --user=lasote --channel=stable")

        client.run("install --requires=MyLib/0.1@lasote/stable --build missing")
        self.assertIn("Tool/0.1@lasote/stable: Generating the package", client.out)
        self.assertIn("ToolPath: MyToolPath", client.out)

        client.run("install --requires=MyLib/0.1@lasote/stable")
        self.assertNotIn("Tool", client.out)
        self.assertIn("MyLib/0.1@lasote/stable: Already installed!", client.out)

    @parameterized.expand([(requires, ), (requires_range, ), (requirements, ), (override, )])
    def test_profile_override(self, conanfile):
        client = TestClient()
        client.save({CONANFILE: tool_conanfile2}, clean_first=True)
        client.run("export . --user=lasote --channel=stable")

        client.save({CONANFILE: conanfile,
                     "profile.txt": profile,
                     "profile2.txt": profile.replace("0.3", "[>0.2]")}, clean_first=True)
        client.run("export . --user=lasote --channel=stable")

        client.run("install --requires=MyLib/0.1@lasote/stable --profile ./profile.txt --build missing")
        self.assertNotIn("Tool/0.1", client.out)
        self.assertNotIn("Tool/0.2", client.out)
        self.assertIn("Tool/0.3@lasote/stable: Generating the package", client.out)
        self.assertIn("ToolPath: MyToolPath", client.out)

        client.run("install --requires=MyLib/0.1@lasote/stable")
        self.assertNotIn("Tool", client.out)
        self.assertIn("MyLib/0.1@lasote/stable: Already installed!", client.out)

        client.run("install --requires=MyLib/0.1@lasote/stable --profile ./profile2.txt --build")
        self.assertNotIn("Tool/0.1", client.out)
        self.assertNotIn("Tool/0.2", client.out)
        self.assertIn("Tool/0.3@lasote/stable: Generating the package", client.out)
        self.assertIn("ToolPath: MyToolPath", client.out)

    def test_options(self):
        conanfile = """from conan import ConanFile
class package(ConanFile):
    name            = "first"
    version         = "0.0.0"
    options         = {"coverage": [True, False]}
    default_options = {"coverage": False}
    def build(self):
        self.output.info("Coverage: %s" % self.options.coverage)
    """
        client = TestClient()
        client.save({"conanfile.py": conanfile})
        client.run("export . --user=lasote --channel=stable")

        consumer = """from conan import ConanFile

class package(ConanFile):
    name            = "second"
    version         = "0.0.0"
    default_options = {"first:coverage": True}
    build_requires  = "first/0.0.0@lasote/stable"
"""
        client.save({"conanfile.py": consumer})
        client.run("install . --build=missing -o Pkg/*:someoption=3")
        self.assertIn("first/0.0.0@lasote/stable: Coverage: True", client.out)

    def test_failed_assert(self):
        # https://github.com/conan-io/conan/issues/5685
        client = TestClient()
        client.save({"conanfile.py": GenConanfile()})
        client.run("export . --name=common --version=1.0 --user=test --channel=test")

        req = textwrap.dedent("""
            from conan import ConanFile
            class BuildReqConan(ConanFile):
                requires = "common/1.0@test/test"
            """)
        client.save({"conanfile.py": req})
        client.run("export . --name=req --version=1.0 --user=test --channel=test")
        client.run("export . --name=build_req --version=1.0 --user=test --channel=test")

        build_req_req = textwrap.dedent("""
            from conan import ConanFile
            class BuildReqConan(ConanFile):
                requires = "common/1.0@test/test"
                build_requires = "build_req/1.0@test/test"
        """)
        client.save({"conanfile.py": build_req_req})
        client.run("export . --name=build_req_req --version=1.0 --user=test --channel=test")

        consumer = textwrap.dedent("""
                    [requires]
                    req/1.0@test/test
                    [tool_requires]
                    build_req_req/1.0@test/test
                """)
        client.save({"conanfile.txt": consumer}, clean_first=True)
        client.run("install . --build=missing")
        # This used to assert and trace, now it works
        self.assertIn("conanfile.txt: Applying build-requirement: build_req_req/1.0@test/test",
                      client.out)

    def test_missing_transitive_dependency(self):
        # https://github.com/conan-io/conan/issues/5682
        client = TestClient()
        zlib = textwrap.dedent("""
            from conan import ConanFile
            class ZlibPkg(ConanFile):
                def package_info(self):
                    self.cpp_info.libs = ["myzlib"]
            """)
        client.save({"conanfile.py": zlib})
        client.run("export . --name=zlib --version=1.0 --user=test --channel=test")

        client.save({"conanfile.py": GenConanfile().with_require("zlib/1.0@test/test")})
        client.run("export . --name=freetype --version=1.0 --user=test --channel=test")
        client.save({"conanfile.py": GenConanfile().with_require("freetype/1.0@test/test")})
        client.run("export . --name=fontconfig --version=1.0 --user=test --channel=test")
        harfbuzz = textwrap.dedent("""
            from conan import ConanFile
            class harfbuzz(ConanFile):
                requires = "freetype/1.0@test/test", "fontconfig/1.0@test/test"
                def build(self):
                     self.output.info("ZLIBS LIBS: %s" %self.deps_cpp_info["zlib"].libs)
            """)
        client.save({"conanfile.py": harfbuzz})
        client.run("export . --name=harfbuzz --version=1.0 --user=test --channel=test")

        client.save({"conanfile.py": GenConanfile()
                    .with_tool_requires("fontconfig/1.0@test/test")
                    .with_tool_requires("harfbuzz/1.0@test/test")})
        client.run("install . --build=missing")
        self.assertIn("ZLIBS LIBS: ['myzlib']", client.out)


def test_dependents_new_buildenv():
    client = TestClient()
    boost = textwrap.dedent("""
        from conan import ConanFile
        class Boost(ConanFile):
            def package_info(self):
                self.buildenv_info.define_path("PATH", "myboostpath")
        """)
    other = textwrap.dedent("""
        from conan import ConanFile
        class Other(ConanFile):
            def requirements(self):
                self.requires("boost/1.0")

            def package_info(self):
                self.buildenv_info.append_path("PATH", "myotherpath")
                self.buildenv_info.prepend_path("PATH", "myotherprepend")
        """)
    consumer = textwrap.dedent("""
       from conan import ConanFile
       from conan.tools.env import VirtualBuildEnv
       import os
       class Lib(ConanFile):
           requires = {}
           def generate(self):
               build_env = VirtualBuildEnv(self).vars()
               with build_env.apply():
                   self.output.info("LIB PATH %s" % os.getenv("PATH"))
       """)
    client.save({"boost/conanfile.py": boost,
                 "other/conanfile.py": other,
                 "consumer/conanfile.py": consumer.format('"boost/1.0", "other/1.0"'),
                 "profile_define": "[buildenv]\nPATH=(path)profilepath",
                 "profile_append": "[buildenv]\nPATH+=(path)profilepath",
                 "profile_prepend": "[buildenv]\nPATH=+(path)profilepath"})
    client.run("create boost --name=boost --version=1.0")
    client.run("create other --name=other --version=1.0")
    client.run("install consumer")
    result = os.pathsep.join(["myotherprepend", "myboostpath", "myotherpath"])
    assert "LIB PATH {}".format(result) in client.out

    # Now test if we declare in different order, still topological order should be respected
    client.save({"consumer/conanfile.py": consumer.format('"other/1.0", "boost/1.0"')})
    client.run("install consumer")
    assert "LIB PATH {}".format(result) in client.out

    client.run("install consumer -pr=profile_define")
    assert "LIB PATH profilepath" in client.out
    client.run("install consumer -pr=profile_append")
    result = os.pathsep.join(["myotherprepend", "myboostpath", "myotherpath", "profilepath"])
    assert "LIB PATH {}".format(result) in client.out
    client.run("install consumer -pr=profile_prepend")
    result = os.pathsep.join(["profilepath", "myotherprepend", "myboostpath", "myotherpath"])
    assert "LIB PATH {}".format(result) in client.out


def test_tool_requires_conanfile_txt():
    client = TestClient()
    client.save({"conanfile.py": GenConanfile()})

    build_req = textwrap.dedent("""
        from conan import ConanFile
        class BuildReqConan(ConanFile):
            pass
        """)

    client.save({"conanfile.py": build_req})
    client.run("export . --name=build_req --version=1.0 --user=test --channel=test")

    consumer = textwrap.dedent("""
                [tool_requires]
                build_req/1.0@test/test
            """)
    client.save({"conanfile.txt": consumer}, clean_first=True)
    client.run("install . --build=missing")
    assert "build_req/1.0@test/test: Created package" in client.out


def test_profile_override_conflict():
    client = TestClient()

    test = textwrap.dedent("""
        from conan import ConanFile
        class Lib(ConanFile):

            def requirements(self):
                self.tool_requires(self.tested_reference_str)

            def test(self):
                pass
        """)
    client.save({"conanfile.py": GenConanfile("protoc"),
                 "test_package/conanfile.py": test,
                 "profile": "[tool_requires]\nprotoc/0.1"})
    client.run("create . --version 0.1 -pr=profile")
    client.run("create . --version 0.2 -pr=profile")
    assert "protoc/0.1: Already installed!" in client.out
    assert "protoc/0.2 (test package)" in client.out
    assert "WARN: The package created was 'protoc/0.1' but the reference being tested " \
           "is 'protoc/0.2'" in client.out


def test_both_context_options_error():
    # https://github.com/conan-io/conan/issues/11385
    c = TestClient()
    pkg = textwrap.dedent("""
        from conan import ConanFile
        class Pkg(ConanFile):
            name = "pkg"
            version = "0.1"
            settings = "arch"
            options = {"neon": [True, "check", False]}
            default_options = {"neon": True}

            def config_options(self):
                if "arm" not in self.settings.arch:
                    del self.options.neon
            """)
    c.save({"pkg/conanfile.py": pkg,
            "consumer/conanfile.py": GenConanfile().with_requires("pkg/0.1")
                                                   .with_build_requires("pkg/0.1")})
    c.run("export pkg")
    c.run("install consumer -s:b arch=x86_64 -s:h arch=armv8 --build=missing")
    # This failed in Conan 1.X, but now it works
    c.assert_listed_binary({"pkg/0.1": ("a0a41a189feabff576a535d071858191b90beceb", "Build")})
    c.assert_listed_binary({"pkg/0.1": ("62e589af96a19807968167026d906e63ed4de1f5", "Build")},
                           build=True)
    assert "Finalizing install" in c.out


def test_conditional_require_context():
    """ test that we can condition on the context to define a dependency
    """
    c = TestClient()
    pkg = textwrap.dedent("""
        from conan import ConanFile
        class Pkg(ConanFile):
           name = "pkg"
           version = "0.1"
           def requirements(self):
               if self.context == "host":
                   self.requires("dep/1.0")
           """)
    c.save({"dep/conanfile.py": GenConanfile("dep", "1.0"),
            "consumer/conanfile.py": pkg})
    c.run("create dep")
    c.run("create consumer")
    c.assert_listed_require({"dep/1.0": "Cache"})
    c.run("create consumer --build-require")
    assert "dep/1.0" not in c.out


class TestBuildTrackHost:

    def test_overriden_host_but_not_build(self):
        """
        Making the ``tool_requires(..., visible=True)`` works, and allows overriding, but
        propagates the build-requirement to protobuf/protoc down the graph, and VirtualBuildEnv
        will put ``protoc`` from it in the PATH. Not a problem in majority of cases, but not the
        cleanest
        """
        c = TestClient()
        pkg = textwrap.dedent("""
            from conan import ConanFile
            class ProtoBuf(ConanFile):
                name = "pkg"
                version = "0.1"
                def requirements(self):
                    self.requires("protobuf/1.0")
                def build_requirements(self):
                    self.tool_requires("protobuf/1.0", visible=True)
            """)
        c.save({"protobuf/conanfile.py": GenConanfile("protobuf"),
                "pkg/conanfile.py": pkg,
                "app/conanfile.py": GenConanfile().with_requires("pkg/0.1")
                                                  .with_requirement("protobuf/1.1", override=True)
                                                  .with_build_requirement("protobuf/1.1",
                                                                          override=True)})
        c.run("create protobuf --version=1.0")
        c.run("create protobuf --version=1.1")
        c.run("create pkg")
        c.run("install app")
        c.assert_listed_require({"protobuf/1.1": "Cache"})
        c.assert_listed_require({"protobuf/1.1": "Cache"}, build=True)

    def test_overriden_host_version(self):
        """
        Make the tool_requires follow the regular require with the expression "<host_version>"
        """
        c = TestClient()
        pkg = textwrap.dedent("""
            from conan import ConanFile
            class ProtoBuf(ConanFile):
                name = "pkg"
                version = "0.1"
                def requirements(self):
                    self.requires("protobuf/1.0")
                def build_requirements(self):
                    self.tool_requires("protobuf/<host_version>")
            """)
        c.save({"protobuf/conanfile.py": GenConanfile("protobuf"),
                "pkg/conanfile.py": pkg,
                "app/conanfile.py": GenConanfile().with_requires("pkg/0.1")
                                                  .with_requirement("protobuf/1.1", override=True)})
        c.run("create protobuf --version=1.0")
        c.run("create protobuf --version=1.1")
        c.run("create pkg")
        c.run("install pkg")  # make sure it doesn't crash
        c.run("install app")
        c.assert_listed_require({"protobuf/1.1": "Cache"})
        c.assert_listed_require({"protobuf/1.1": "Cache"}, build=True)
        # verify locks work
        c.run("lock create app")
        lock = json.loads(c.load("app/conan.lock"))
        build_requires = lock["build_requires"]
        assert len(build_requires) == 1
        assert "protobuf/1.1" in build_requires[0]
        # lock can be used
        c.run("install app --lockfile=app/conan.lock")
        c.assert_listed_require({"protobuf/1.1": "Cache"}, build=True)

    def test_overriden_host_version_version_range(self):
        """
        same as above, but using version ranges instead of overrides
        """
        c = TestClient()
        pkg = textwrap.dedent("""
            from conan import ConanFile
            class ProtoBuf(ConanFile):
                name = "pkg"
                version = "0.1"
                def requirements(self):
                    self.requires("protobuf/[*]")
                def build_requirements(self):
                    self.tool_requires("protobuf/<host_version>")
            """)
        c.save({"protobuf/conanfile.py": GenConanfile("protobuf"),
                "pkg/conanfile.py": pkg,
                "app/conanfile.py": GenConanfile().with_requires("pkg/0.1")})
        c.run("create protobuf --version=1.0")
        c.run("create pkg")
        c.run("install pkg")  # make sure it doesn't crash
        c.run("install app")
        c.assert_listed_require({"protobuf/1.0": "Cache"})
        c.assert_listed_require({"protobuf/1.0": "Cache"}, build=True)

        c.run("create protobuf --version=1.1")
        c.run("install pkg")  # make sure it doesn't crash
        c.run("install app")
        c.assert_listed_require({"protobuf/1.1": "Cache"})
        c.assert_listed_require({"protobuf/1.1": "Cache"}, build=True)
        # verify locks work
        c.run("lock create app")
        lock = json.loads(c.load("app/conan.lock"))
        build_requires = lock["build_requires"]
        assert len(build_requires) == 1
        assert "protobuf/1.1" in build_requires[0]
        # lock can be used
        c.run("install app --lockfile=app/conan.lock")
        c.assert_listed_require({"protobuf/1.1": "Cache"}, build=True)

    def test_track_host_error_nothost(self):
        """
        if no host requirement is defined, it will be an error
        """
        c = TestClient()
        pkg = textwrap.dedent("""
            from conan import ConanFile
            class ProtoBuf(ConanFile):
                name = "protobuf"
                def build_requirements(self):
                    self.tool_requires("protobuf/<host_version>")
            """)

        c.save({"pkg/conanfile.py": pkg})
        c.run("install pkg", assert_error=True)
        assert "ERROR: protobuf/None require 'protobuf/<host_version>': " \
               "didn't find a matching host dependency" in c.out

    def test_track_host_errors_trait(self):
        """
        It is not possible to make host_version visible too
        """
        c = TestClient()
        pkg = textwrap.dedent("""
            from conan import ConanFile
            class ProtoBuf(ConanFile):
                name = "protobuf"
                def requirements(self):
                   self.tool_requires("other/<host_version>", visible=True)
            """)
        c.save({"pkg/conanfile.py": pkg})
        c.run("install pkg", assert_error=True)
        assert "ERROR: protobuf/None require 'other/<host_version>': 'host_version' " \
               "can only be used for non-visible tool_requires" in c.out

    def test_track_host_error_wrong_context(self):
        """
        it can only be used by tool_requires, not regular requires
        """
        c = TestClient()
        c.save({"conanfile.py": GenConanfile("pkg").with_requirement("protobuf/<host_version>")})
<<<<<<< HEAD
        c.run(f"install .", assert_error=True)
        assert " 'host_version' can only be used for non-visible tool_requires" in c.out
=======
        c.run(f"install . {build_profile}", assert_error=True)
        assert "uses '<host_version>' in requires" in c.out

    @pytest.mark.parametrize("build_profile", [False, True])
    def test_host_version_test_package(self, build_profile):
        """
        https://github.com/conan-io/conan/issues/14704
        """
        c = TestClient()
        pkg = textwrap.dedent("""
                from conan import ConanFile
                class ProtoBuf(ConanFile):
                    name = "pkg"
                    version = "0.1"
                    def requirements(self):
                        self.requires("protobuf/[>=1.0]")
                    def build_requirements(self):
                        self.tool_requires("protobuf/<host_version>")
                """)
        # regular requires test_package
        c.save({"protobuf/conanfile.py": GenConanfile("protobuf"),
                "pkg/conanfile.py": pkg,
                "pkg/test_package/conanfile.py": GenConanfile().with_test("pass")})
        c.run("create protobuf 1.0@")
        build_profile = "-pr:b default" if build_profile else ""
        c.run(f"create pkg {build_profile}")
        # works without problem

        test = textwrap.dedent("""
                from conan import ConanFile
                class Test(ConanFile):
                    test_type = "explicit"

                    def build_requirements(self):
                        self.tool_requires(self.tested_reference_str)
                    def test(self):
                        pass
                """)
        c.save({"pkg/test_package/conanfile.py": test})
        c.run("create protobuf 1.0@")
        build_profile = "-pr:b default" if build_profile else ""
        # This used to fail
        c.run(f"create pkg {build_profile}")
        assert "protobuf/1.0 from local cache - Cache" in c.out
>>>>>>> 9d225710
<|MERGE_RESOLUTION|>--- conflicted
+++ resolved
@@ -900,15 +900,10 @@
         """
         c = TestClient()
         c.save({"conanfile.py": GenConanfile("pkg").with_requirement("protobuf/<host_version>")})
-<<<<<<< HEAD
         c.run(f"install .", assert_error=True)
         assert " 'host_version' can only be used for non-visible tool_requires" in c.out
-=======
-        c.run(f"install . {build_profile}", assert_error=True)
-        assert "uses '<host_version>' in requires" in c.out
-
-    @pytest.mark.parametrize("build_profile", [False, True])
-    def test_host_version_test_package(self, build_profile):
+
+    def test_host_version_test_package(self):
         """
         https://github.com/conan-io/conan/issues/14704
         """
@@ -927,9 +922,8 @@
         c.save({"protobuf/conanfile.py": GenConanfile("protobuf"),
                 "pkg/conanfile.py": pkg,
                 "pkg/test_package/conanfile.py": GenConanfile().with_test("pass")})
-        c.run("create protobuf 1.0@")
-        build_profile = "-pr:b default" if build_profile else ""
-        c.run(f"create pkg {build_profile}")
+        c.run("create protobuf --version=1.0")
+        c.run(f"create pkg")
         # works without problem
 
         test = textwrap.dedent("""
@@ -943,9 +937,10 @@
                         pass
                 """)
         c.save({"pkg/test_package/conanfile.py": test})
-        c.run("create protobuf 1.0@")
-        build_profile = "-pr:b default" if build_profile else ""
+        c.run("create protobuf --version=1.0")
         # This used to fail
-        c.run(f"create pkg {build_profile}")
-        assert "protobuf/1.0 from local cache - Cache" in c.out
->>>>>>> 9d225710
+        c.run(f"create pkg")
+        c.assert_listed_binary({"protobuf/1.0": ("da39a3ee5e6b4b0d3255bfef95601890afd80709",
+                                                 "Cache")})
+        c.assert_listed_binary({"protobuf/1.0": ("da39a3ee5e6b4b0d3255bfef95601890afd80709",
+                                                 "Cache")}, build=True)