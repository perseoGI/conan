--- conflicted
+++ resolved
@@ -42,17 +42,11 @@
 
         # Install requirements
         client.run('install . --build missing')
-<<<<<<< HEAD
-        self.assertEqual(sorted([CONANFILE_TXT, BUILD_INFO_GCC, BUILD_INFO_CMAKE,
-                                 BUILD_INFO_VISUAL_STUDIO,
-                                 BUILD_INFO_XCODE, LOCKFILE]),
-                         sorted(os.listdir(client.current_folder)))
-=======
+
         current_files = os.listdir(client.current_folder)
         for f in [CONANFILE_TXT, BUILD_INFO_GCC, BUILD_INFO_CMAKE, BUILD_INFO_VISUAL_STUDIO,
-                  BUILD_INFO, BUILD_INFO_XCODE, CONANINFO, GRAPH_INFO_FILE, LOCKFILE]:
+                  BUILD_INFO_XCODE, LOCKFILE]:
             assert f in current_files
->>>>>>> acf6de21
 
         cmake = client.load(BUILD_INFO_CMAKE)
         gcc = client.load(BUILD_INFO_GCC)
