--- conflicted
+++ resolved
@@ -240,93 +240,10 @@
 
     old_approach_contents = get_files_contents(client, files_to_compare)
 
-<<<<<<< HEAD
     assert new_approach_contents == old_approach_contents
-=======
-    assert new_approach_contents == old_approach_contents
-
-
-def test_cmake_find_package_new_properties():
-    # test new properties support for cmake_find_package, necessary for migration in cci
-    # cmake_target_name --> cmake_module_target_name
-    # cmake_file_name --> cmake_module_file_name
-    # https://github.com/conan-io/conan/issues/9825
-
-    client = TestClient()
-
-    greetings = textwrap.dedent("""
-        import os
-        from conans import ConanFile
-        class MyPkg(ConanFile):
-            settings = "build_type"
-            name = "greetings"
-            version = "1.0"
-            def package_info(self):
-                self.cpp_info.set_property("cmake_module_target_name", "MyChat")
-                self.cpp_info.set_property("cmake_module_file_name", "MyChat")
-                self.cpp_info.components["sayhello"].set_property("cmake_module_target_name", "MySay")
-                self.cpp_info.components["sayhellobye"].set_property("cmake_module_target_name", "MySayBye")
-        """)
-    client.save({"greetings.py": greetings})
-    client.run("create greetings.py greetings/1.0@")
-    client.run("install greetings/1.0@ -g cmake_find_package")
-    find_package_contents = client.load("FindMyChat.cmake")
-    assert "add_library(MyChat::MyChat" in find_package_contents
-    assert "set(MyChat_COMPONENTS MyChat::MySay MyChat::MySayBye)" in find_package_contents
-
-    # check the generated files are the same with cmake_target_name and cmake_file_name
-    greetings = textwrap.dedent("""
-        import os
-        from conans import ConanFile
-        class MyPkg(ConanFile):
-            settings = "build_type"
-            name = "greetings"
-            version = "1.0"
-            def package_info(self):
-                self.cpp_info.set_property("cmake_target_name", "MyChat")
-                self.cpp_info.set_property("cmake_file_name", "MyChat")
-                self.cpp_info.components["sayhello"].set_property("cmake_target_name", "MySay")
-                self.cpp_info.components["sayhellobye"].set_property("cmake_target_name", "MySayBye")
-        """)
-    client.save({"greetings.py": greetings})
-    client.run("create greetings.py greetings/1.0@")
-    client.run("install greetings/1.0@ -g cmake_find_package")
-    find_package_contents_old = client.load("FindMyChat.cmake")
-    assert find_package_contents_old == find_package_contents
-
-
-def test_legacy_cmake_is_not_affected_by_set_property_usage():
-    """
-    "set_property" will have no effect on "cmake" legacy generator
-
-    Originally posted: https://github.com/conan-io/conan-center-index/issues/7925
-    """
-
-    client = TestClient()
-
-    greetings = textwrap.dedent("""
-        import os
-        from conans import ConanFile
-        class MyPkg(ConanFile):
-            settings = "build_type"
-            name = "greetings"
-            version = "1.0"
-
-            def package_info(self):
-                self.cpp_info.set_property("cmake_file_name", "MyChat")
-                self.cpp_info.set_property("cmake_target_name", "MyChat")
-                self.cpp_info.components["sayhello"].set_property("cmake_target_name", "MySay")
-        """)
-    client.save({"greetings.py": greetings})
-    client.run("create greetings.py greetings/1.0@")
-    client.run("install greetings/1.0@ -g cmake")
-    conanbuildinfo = client.load("conanbuildinfo.cmake")
-    # Let's check our final target is the pkg name instead of "MyChat"
-    assert "set_property(TARGET CONAN_PKG::greetings" in conanbuildinfo
-    assert "add_library(CONAN_PKG::greetings" in conanbuildinfo
-    assert "set(CONAN_TARGETS CONAN_PKG::greetings)" in conanbuildinfo
-
-
+
+
+@pytest.mark.xfail(reason="This depends on GeneratorComponentsMixin, which is to be removed")
 def test_pkg_config_names(setup_client):
     client = setup_client
     mypkg = textwrap.dedent("""
@@ -346,5 +263,4 @@
     client.run("install consumer.py --build missing")
 
     with open(os.path.join(client.current_folder, "mypkg-config-name.pc")) as gen_file:
-        assert "mypkg-config-name" in gen_file.read()
->>>>>>> 1f385f4a
+        assert "mypkg-config-name" in gen_file.read()