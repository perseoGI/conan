import mock
from mock import Mock
import re

from conan.tools.google import BazelDeps
from conan import ConanFile
from conans.model.conanfile_interface import ConanFileInterface
<<<<<<< HEAD
from conans.model.dependencies import ConanFileDependencies
from conans.model.build_info import CppInfo
from conans.model.recipe_ref import RecipeReference
from conans.model.requires import Requirement
=======
from conans.model.dependencies import Requirement, ConanFileDependencies
from conans.model.ref import ConanFileReference
from conans.test.utils.test_files import temp_folder
>>>>>>> c1e703ac


def test_bazeldeps_dependency_buildfiles():
    conanfile = ConanFile(None)

    cpp_info = CppInfo(set_defaults=True)
    cpp_info.defines = ["DUMMY_DEFINE=\"string/value\""]
    cpp_info.system_libs = ["system_lib1"]
    cpp_info.libs = ["lib1"]

    conanfile_dep = ConanFile(None)
    conanfile_dep.cpp_info = cpp_info
    conanfile_dep._conan_node = Mock()
    conanfile_dep._conan_node.ref = RecipeReference.loads("OriginalDepName/1.0")
    conanfile_dep.folders.set_base_package("/path/to/folder_dep")

    with mock.patch('conan.ConanFile.dependencies', new_callable=mock.PropertyMock) as mock_deps:
        req = Requirement(RecipeReference.loads("OriginalDepName/1.0"))
        mock_deps.return_value = ConanFileDependencies({req: ConanFileInterface(conanfile_dep)})

        bazeldeps = BazelDeps(conanfile)

        for dependency in bazeldeps._conanfile.dependencies.host.values():
            dependency_content = bazeldeps._get_dependency_buildfile_content(dependency)
            assert 'cc_library(\n    name = "OriginalDepName",' in dependency_content
            assert 'defines = ["DUMMY_DEFINE=\'string/value\'"],' in dependency_content
            assert 'linkopts = ["-lsystem_lib1"],' in dependency_content
            assert 'deps = [\n    \n    ":lib1_precompiled",' in dependency_content


def test_bazeldeps_interface_buildfiles():
    conanfile = ConanFile(None)

    cpp_info = CppInfo(set_defaults=True)

    conanfile_dep = ConanFile(None)
    conanfile_dep.cpp_info = cpp_info
    conanfile_dep._conan_node = Mock()
<<<<<<< HEAD
    conanfile_dep.folders.set_base_package("")
    conanfile_dep._conan_node.ref = RecipeReference.loads("OriginalDepName/2.0")
=======
    conanfile_dep.folders.set_base_package(temp_folder())
    conanfile_dep._conan_node.ref = ConanFileReference.loads("OriginalDepName/2.0")
>>>>>>> c1e703ac

    with mock.patch('conan.ConanFile.dependencies', new_callable=mock.PropertyMock) as mock_deps:
        req = Requirement(RecipeReference.loads("OriginalDepName/1.0"))
        mock_deps.return_value = ConanFileDependencies({req: ConanFileInterface(conanfile_dep)})

        bazeldeps = BazelDeps(conanfile)

        dependency = next(iter(bazeldeps._conanfile.dependencies.host.values()))
        dependency_content = re.sub(r"\s", "",
                                    bazeldeps._get_dependency_buildfile_content(dependency))
        expected = ('load("@rules_cc//cc:defs.bzl","cc_import","cc_library")'
                    'cc_library(name="OriginalDepName",hdrs=glob(["include/**"])'
                    ',includes=["include"],visibility=["//visibility:public"],)')
        assert dependency_content == expected


def test_bazeldeps_main_buildfile():
    expected_content = [
        'def load_conan_dependencies():',
        'native.new_local_repository(',
        'name="OriginalDepName",',
        'path="/path/to/folder_dep",',
        'build_file="conandeps/OriginalDepName/BUILD",'
    ]

    conanfile = ConanFile(None)

    cpp_info = CppInfo(set_defaults=True)

    conanfile_dep = ConanFile(None)
    conanfile_dep.cpp_info = cpp_info
    conanfile_dep._conan_node = Mock()
    conanfile_dep._conan_node.ref = RecipeReference.loads("OriginalDepName/1.0")
    conanfile_dep.folders.set_base_package("/path/to/folder_dep")

    with mock.patch('conan.ConanFile.dependencies', new_callable=mock.PropertyMock) as mock_deps:
        req = Requirement(RecipeReference.loads("OriginalDepName/1.0"))
        mock_deps.return_value = ConanFileDependencies({req: ConanFileInterface(conanfile_dep)})

        bazeldeps = BazelDeps(conanfile)

        local_repositories = []
        for dependency in bazeldeps._conanfile.dependencies.host.values():
            content = bazeldeps._create_new_local_repository(dependency,
                                                             "conandeps/OriginalDepName/BUILD")
            local_repositories.append(content)

        content = bazeldeps._get_main_buildfile_content(local_repositories)

        for line in expected_content:
            assert line in content


def test_bazeldeps_build_dependency_buildfiles():
    conanfile = ConanFile()

    conanfile_dep = ConanFile()
    conanfile_dep._conan_node = Mock()
    conanfile_dep._conan_node.ref = RecipeReference.loads("OriginalDepName/1.0")
    conanfile_dep.folders.set_base_package("/path/to/folder_dep")

    with mock.patch('conan.ConanFile.dependencies', new_callable=mock.PropertyMock) as mock_deps:
        req = Requirement(RecipeReference.loads("OriginalDepName/1.0"), build=True)
        mock_deps.return_value = ConanFileDependencies({req: ConanFileInterface(conanfile_dep)})

        bazeldeps = BazelDeps(conanfile)

        for build_dependency in bazeldeps._conanfile.dependencies.direct_build.values():
            dependency_content = bazeldeps._get_build_dependency_buildfile_content(build_dependency)
            assert 'filegroup(\n    name = "OriginalDepName_binaries",' in dependency_content
            assert 'data = glob(["**"]),' in dependency_content<|MERGE_RESOLUTION|>--- conflicted
+++ resolved
@@ -5,16 +5,12 @@
 from conan.tools.google import BazelDeps
 from conan import ConanFile
 from conans.model.conanfile_interface import ConanFileInterface
-<<<<<<< HEAD
+
 from conans.model.dependencies import ConanFileDependencies
 from conans.model.build_info import CppInfo
 from conans.model.recipe_ref import RecipeReference
 from conans.model.requires import Requirement
-=======
-from conans.model.dependencies import Requirement, ConanFileDependencies
-from conans.model.ref import ConanFileReference
 from conans.test.utils.test_files import temp_folder
->>>>>>> c1e703ac
 
 
 def test_bazeldeps_dependency_buildfiles():
@@ -53,13 +49,8 @@
     conanfile_dep = ConanFile(None)
     conanfile_dep.cpp_info = cpp_info
     conanfile_dep._conan_node = Mock()
-<<<<<<< HEAD
-    conanfile_dep.folders.set_base_package("")
+    conanfile_dep.folders.set_base_package(temp_folder())
     conanfile_dep._conan_node.ref = RecipeReference.loads("OriginalDepName/2.0")
-=======
-    conanfile_dep.folders.set_base_package(temp_folder())
-    conanfile_dep._conan_node.ref = ConanFileReference.loads("OriginalDepName/2.0")
->>>>>>> c1e703ac
 
     with mock.patch('conan.ConanFile.dependencies', new_callable=mock.PropertyMock) as mock_deps:
         req = Requirement(RecipeReference.loads("OriginalDepName/1.0"))
