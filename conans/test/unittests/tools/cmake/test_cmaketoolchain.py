--- conflicted
+++ resolved
@@ -22,11 +22,8 @@
     c.settings.arch = "x86"
     c.settings.compiler = "gcc"
     c.settings.compiler.libcxx = "libstdc++"
-<<<<<<< HEAD
-    c.settings_build = c.settings
-=======
+    c.settings_build = c.settings
     c.settings.os = "Windows"
->>>>>>> ea672310
     c.conf = Conf()
     c.folders.set_base_generators(".")
     c._conan_node = Mock()
@@ -212,17 +209,19 @@
     c.initialize(Settings({"os": ["Linux"],
                            "compiler": {"gcc": {"version": ["11"], "cppstd": ["20"]}},
                            "build_type": ["Release"],
-                           "arch": ["x86_64"]}), EnvValues())
+                           "arch": ["x86_64"]}))
     c.settings.build_type = "Release"
     c.settings.arch = "x86_64"
     c.settings.compiler = "gcc"
     c.settings.compiler.version = "11"
     c.settings.compiler.cppstd = "20"
     c.settings.os = "Linux"
-    c.conf = Conf()
-    c.folders.set_base_generators(".")
-    c._conan_node = Mock()
-    c._conan_node.dependencies = []
+    c.settings_build = c.settings
+    c.conf = Conf()
+    c.folders.set_base_generators(".")
+    c._conan_node = Mock()
+    c._conan_node.dependencies = []
+    c._conan_node.transitive_deps = {}
     return c
 
 
@@ -244,17 +243,19 @@
     c.initialize(Settings({"os": ["Linux"],
                            "compiler": {"gcc": {"version": ["11"], "cppstd": ["20"]}},
                            "build_type": ["Release"],
-                           "arch": ["x86_64"]}), EnvValues())
+                           "arch": ["x86_64"]}))
     c.settings.build_type = "Release"
     c.settings.arch = "x86_64"
     c.settings.compiler = "gcc"
     c.settings.compiler.version = "11"
     c.settings.compiler.cppstd = "20"
     c.settings.os = "Linux"
-    c.conf = Conf()
-    c.folders.set_base_generators(".")
-    c._conan_node = Mock()
-    c._conan_node.dependencies = []
+    c.settings_build = c.settings
+    c.conf = Conf()
+    c.folders.set_base_generators(".")
+    c._conan_node = Mock()
+    c._conan_node.dependencies = []
+    c._conan_node.transitive_deps = {}
     return c
 
 
@@ -280,16 +281,18 @@
     c.initialize(Settings({"os": ["Windows"],
                            "compiler": {"gcc": {"libcxx": ["libstdc++"]}},
                            "build_type": ["Release"],
-                           "arch": ["x86"]}), EnvValues())
+                           "arch": ["x86"]}))
     c.settings.build_type = "Release"
     c.settings.arch = "x86"
     c.settings.compiler = "gcc"
     c.settings.compiler.libcxx = "libstdc++"
     c.settings.os = "Windows"
-    c.conf = Conf()
-    c.folders.set_base_generators(".")
-    c._conan_node = Mock()
-    c._conan_node.dependencies = []
+    c.settings_build = c.settings
+    c.conf = Conf()
+    c.folders.set_base_generators(".")
+    c._conan_node = Mock()
+    c._conan_node.dependencies = []
+    c._conan_node.transitive_deps = {}
     return c
 
 
@@ -308,17 +311,19 @@
     c.initialize(Settings({"os": ["Linux"],
                            "compiler": {"gcc": {"version": ["11"], "cppstd": ["20"]}},
                            "build_type": ["Release"],
-                           "arch": ["x86_64"]}), EnvValues())
+                           "arch": ["x86_64"]}))
     c.settings.build_type = "Release"
     c.settings.arch = "x86_64"
     c.settings.compiler = "gcc"
     c.settings.compiler.version = "11"
     c.settings.compiler.cppstd = "20"
     c.settings.os = "Linux"
-    c.conf = Conf()
-    c.folders.set_base_generators(".")
-    c._conan_node = Mock()
-    c._conan_node.dependencies = []
+    c.settings_build = c.settings
+    c.conf = Conf()
+    c.folders.set_base_generators(".")
+    c._conan_node = Mock()
+    c._conan_node.dependencies = []
+    c._conan_node.transitive_deps = {}
     return c
 
 
