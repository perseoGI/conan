--- conflicted
+++ resolved
@@ -2,27 +2,14 @@
 from collections import namedtuple
 from io import StringIO
 
-<<<<<<< HEAD
+
 from conan import ConanFile
 from conans.cli.conan_app import ConanFileHelpers
-from conans.model.conf import ConfDefinition, Conf
+from conans.model.conf import Conf
 from conans.model.layout import Folders, Infos
 from conans.model.options import Options
-=======
-
-import six
-from six import StringIO
-
-from conans import ConanFile, Options
-from conans.client.output import ConanOutput
-from conans.client.userio import UserIO
 from conans.errors import ConanException
 from conans.model.conf import ConfDefinition
-from conans.model.env_info import DepsEnvInfo, EnvInfo, EnvValues
-from conans.model.layout import Folders, Infos
-from conans.model.options import PackageOptions
-from conans.model.user_info import DepsUserInfo
->>>>>>> 2cd2560a
 
 
 class LocalDBMock(object):
@@ -140,11 +127,8 @@
         self.env_scripts = {}
         self.win_bash = None
         self.conf = ConfDefinition().get_conanfile_conf(None)
-<<<<<<< HEAD
         self._conan_helpers = ConanFileHelpers(None, None)
-=======
         self.cpp = Infos()
->>>>>>> 2cd2560a
 
     def run(self, command, win_bash=False, subsystem=None, env=None, ignore_errors=False):
         assert win_bash is False
@@ -159,6 +143,7 @@
         result = self._commands
         self._commands = []
         return result
+
 
 MockOptions = MockSettings
 
