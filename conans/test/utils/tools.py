--- conflicted
+++ resolved
@@ -566,10 +566,6 @@
                 sys.modules.pop(added, None)
 
         if not ignore_error and error:
-<<<<<<< HEAD
-            logger.error(self.user_io.out)
-            raise Exception("Command failed:\n%s" % command_line)
-=======
             exc_message = "\n{command_header}\n{command}\n{output_header}\n{output}\n{output_footer}\n".format(
                 command_header='{:-^80}'.format(" Command failed: "),
                 output_header='{:-^80}'.format(" Output: "),
@@ -578,7 +574,6 @@
                 output=self.user_io.out
             )
             raise Exception(exc_message)
->>>>>>> 38a8787b
 
         self.all_output += str(self.user_io.out)
         return error
