--- conflicted
+++ resolved
@@ -34,8 +34,7 @@
                 cmake.build()
 
             def package(self):
-<<<<<<< HEAD
-                copy(self, "*.h", join(self.source_folder, "src"), join(self.package_folder, "include"))
+                copy(self, "*.h", join(self.source_folder, "include"), join(self.package_folder, "include"))
                 copy(self, "*.lib", self.build_folder, join(self.package_folder, "lib"), keep_path=False)
                 copy(self, "*.dll", self.build_folder, join(self.package_folder, "bin"), keep_path=False)
                 copy(self, "*.dylib*", self.build_folder, join(self.package_folder, "lib"), keep_path=False)
@@ -43,16 +42,6 @@
                 copy(self, "*.a", self.build_folder, join(self.package_folder, "lib"), keep_path=False)
                 copy(self, "*app.exe", self.build_folder, join(self.package_folder, "bin"), keep_path=False)
                 copy(self, "*app", self.build_folder, join(self.package_folder, "bin"), keep_path=False)
-=======
-                self.copy("*.h", dst="include", src="include")
-                self.copy("*.lib", dst="lib", keep_path=False)
-                self.copy("*.dll", dst="bin", keep_path=False)
-                self.copy("*.dylib*", dst="lib", keep_path=False)
-                self.copy("*.so", dst="lib", keep_path=False)
-                self.copy("*.a", dst="lib", keep_path=False)
-                self.copy("*app.exe", dst="bin", keep_path=False)
-                self.copy("*app", dst="bin", keep_path=False)
->>>>>>> 0f98c1e9
 
             def package_info(self):
                 self.cpp_info.libs = ["{name}"]
