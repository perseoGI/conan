from conans.client.graph.graph import BINARY_INVALID
from conans.errors import ConanException
from conans.model.dependencies import UserRequirementsDict
from conans.model.options import Options
from conans.model.package_ref import PkgReference
from conans.model.recipe_ref import RecipeReference, Version
from conans.model.values import Values
from conans.util.config_parser import ConfigParser
from conans.util.sha import sha1


class _VersionRepr:
    """Class to return strings like 1.Y.Z from a Version object"""

    def __init__(self, version: Version):
        self._version = version

    def stable(self):
        if self._version.major == 0:
            return str(self._version)
        else:
            return self.major()

    def major(self):
        if not isinstance(self._version.major.value, int):
            return str(self._version.major)
        return ".".join([str(self._version.major), 'Y', 'Z'])

    def minor(self, fill=True):
        if not isinstance(self._version.major.value, int):
            return str(self._version.major)

        v0 = str(self._version.major)
        v1 = str(self._version.minor) if self._version.minor is not None else "0"
        if fill:
            return ".".join([v0, v1, 'Z'])
        return ".".join([v0, v1])

    def patch(self):
        if not isinstance(self._version.major.value, int):
            return str(self._version.major)

        v0 = str(self._version.major)
        v1 = str(self._version.minor) if self._version.minor is not None else "0"
        v2 = str(self._version.patch) if self._version.patch is not None else "0"
        return ".".join([v0, v1, v2])

    def pre(self):
        if not isinstance(self._version.major.value, int):
            return str(self._version.major)

        v0 = str(self._version.major)
        v1 = str(self._version.minor) if self._version.minor is not None else "0"
        v2 = str(self._version.patch) if self._version.patch is not None else "0"
        v = ".".join([v0, v1, v2])
        if self._version.pre is not None:
            v += "-%s" % self._version.pre
        return v

    @property
    def build(self):
        return self._version.build if self._version.build is not None else ""


class RequirementInfo:

    def __init__(self, pref, default_package_id_mode):
        self._pref = pref
        self.name = self.version = self.user = self.channel = self.package_id = None
        self.recipe_revision = None

        try:
            func_package_id_mode = getattr(self, default_package_id_mode)
        except AttributeError:
            raise ConanException("'%s' is not a known package_id_mode" % default_package_id_mode)
        else:
            func_package_id_mode()

    def copy(self):
        # Useful for build_id()
        result = RequirementInfo(self._pref, "unrelated_mode")
        for f in ("name", "version", "user", "channel", "recipe_revision", "package_id"):
            setattr(result, f, getattr(self, f))
        return result

    def pref(self):
        ref = RecipeReference(self.name, self.version, self.user, self.channel, self.recipe_revision)
        return PkgReference(ref, self.package_id)

    def dumps(self):
        return repr(self.pref())

    def unrelated_mode(self):
        self.name = self.version = self.user = self.channel = self.package_id = None
        self.recipe_revision = None

    def semver_mode(self):
        self.name = self._pref.ref.name
        self.version = _VersionRepr(self._pref.ref.version).stable()
        self.user = self.channel = self.package_id = None
        self.recipe_revision = None

    def full_version_mode(self):
        self.name = self._pref.ref.name
        self.version = self._pref.ref.version
        self.user = self.channel = self.package_id = None
        self.recipe_revision = None

    def patch_mode(self):
        self.name = self._pref.ref.name
        self.version = _VersionRepr(self._pref.ref.version).patch()
        self.user = self.channel = self.package_id = None
        self.recipe_revision = None

    def minor_mode(self):
        self.name = self._pref.ref.name
        self.version = _VersionRepr(self._pref.ref.version).minor()
        self.user = self.channel = self.package_id = None
        self.recipe_revision = None

    def major_mode(self):
        self.name = self._pref.ref.name
        self.version = _VersionRepr(self._pref.ref.version).major()
        self.user = self.channel = self.package_id = None
        self.recipe_revision = None

    def full_recipe_mode(self):
        self.name = self._pref.ref.name
        self.version = self._pref.ref.version
        self.user = self._pref.ref.user
        self.channel = self._pref.ref.channel
        self.package_id = None
        self.recipe_revision = None

    def full_package_mode(self):
        self.name = self._pref.ref.name
        self.version = self._pref.ref.version
        self.user = self._pref.ref.user
        self.channel = self._pref.ref.channel
        self.package_id = self._pref.package_id
        self.recipe_revision = None

    def full_mode(self):
        self.name = self._pref.ref.name
        self.version = self._pref.ref.version
        self.user = self._pref.ref.user
        self.channel = self._pref.ref.channel
        self.package_id = self._pref.package_id
        self.recipe_revision = self._pref.ref.revision

    recipe_revision_mode = full_mode  # to not break everything and help in upgrade


class RequirementsInfo(UserRequirementsDict):

    def copy(self):
        # For build_id() implementation
        data = {pref: req_info.copy() for pref, req_info in self._data.items()}
        return RequirementsInfo(data)

    def serialize(self):
        return [str(r) for r in sorted(self._data.values())]

    def __bool__(self):
        return bool(self._data)

    def clear(self):
        self._data = {}

    def remove(self, *args):
        for name in args:
            del self[name]

    @property
    def pkg_names(self):
        return [r.ref.name for r in self._data.keys()]

    def dumps(self):
        result = []
        for req_info in self._data.values():
            dumped = req_info.dumps()
            if dumped:
                result.append(dumped)
        return "\n".join(sorted(result))

    def unrelated_mode(self):
        self.clear()

    def semver_mode(self):
        for r in self._data.values():
            r.semver_mode()

    def patch_mode(self):
        for r in self._data.values():
            r.patch_mode()

    def minor_mode(self):
        for r in self._data.values():
            r.minor_mode()

    def major_mode(self):
        for r in self._data.values():
            r.major_mode()

    def full_version_mode(self):
        for r in self._data.values():
            r.full_version_mode()

    def full_recipe_mode(self):
        for r in self._data.values():
            r.full_recipe_mode()

    def full_package_mode(self):
        for r in self._data.values():
            r.full_package_mode()

    def full_mode(self):
        for r in self._data.values():
            r.full_mode()

    recipe_revision_mode = full_mode  # to not break everything and help in upgrade


class PythonRequireInfo(object):

    def __init__(self, ref, default_package_id_mode):
        self._ref = ref
        self._name = None
        self._version = None
        self._user = None
        self._channel = None
        self._revision = None

        try:
            func_package_id_mode = getattr(self, default_package_id_mode)
        except AttributeError:
            raise ConanException("'%s' is not a known package_id_mode" % default_package_id_mode)
        else:
            func_package_id_mode()

    def dumps(self):
        ref = RecipeReference(self._name, self._version, self._user, self._channel, self._revision)
        return repr(ref)

    def semver_mode(self):
        self._name = self._ref.name
        self._version = _VersionRepr(self._ref.version).stable()
        self._user = self._channel = None
        self._revision = None

    def full_version_mode(self):
        self._name = self._ref.name
        self._version = self._ref.version
        self._user = self._channel = None
        self._revision = None

    def patch_mode(self):
        self._name = self._ref.name
        self._version = _VersionRepr(self._ref.version).patch()
        self._user = self._channel = None
        self._revision = None

    def minor_mode(self):
        self._name = self._ref.name
        self._version = _VersionRepr(self._ref.version).minor()
        self._user = self._channel = None
        self._revision = None

    def major_mode(self):
        self._name = self._ref.name
        self._version = _VersionRepr(self._ref.version).major()
        self._user = self._channel = None
        self._revision = None

    def full_recipe_mode(self):
        self._name = self._ref.name
        self._version = self._ref.version
        self._user = self._ref.user
        self._channel = self._ref.channel
        self._revision = None

    def full_mode(self):
        self._name = self._ref.name
        self._version = self._ref.version
        self._user = self._ref.user
        self._channel = self._ref.channel
        self._revision = self._ref.revision

<<<<<<< HEAD
    recipe_revision_mode = full_mode
=======
    def unrelated_mode(self):
        self._name = self._version = self._user = self._channel = self._revision = None
>>>>>>> 6739257c


class PythonRequiresInfo(object):

    def __init__(self, refs, default_package_id_mode):
        self._default_package_id_mode = default_package_id_mode
        if refs:
            self._refs = [PythonRequireInfo(r, default_package_id_mode=default_package_id_mode)
                          for r in sorted(refs)]
        else:
            self._refs = None

    def copy(self):
        # For build_id() implementation
        refs = [r._ref for r in self._refs] if self._refs else None
        return PythonRequiresInfo(refs, self._default_package_id_mode)

    def __bool__(self):
        return bool(self._refs)

    def clear(self):
        self._refs = None

    def dumps(self):
        return '\n'.join(r.dumps() for r in self._refs)

    def unrelated_mode(self):
        self._refs = None

    def semver_mode(self):
        for r in self._refs:
            r.semver_mode()

    def patch_mode(self):
        for r in self._refs:
            r.patch_mode()

    def minor_mode(self):
        for r in self._refs:
            r.minor_mode()

    def major_mode(self):
        for r in self._refs:
            r.major_mode()

    def full_version_mode(self):
        for r in self._refs:
            r.full_version_mode()

    def full_recipe_mode(self):
        for r in self._refs:
            r.full_recipe_mode()

    def full_mode(self):
        for r in self._refs:
            r.full_mode()

    recipe_revision_mode = full_mode


class ConanInfo(object):

    def copy(self):
        """ Useful for build_id implementation
        """
        result = ConanInfo()
        result.invalid = self.invalid
        result.settings = self.settings.copy()
        result.options = self.options.copy_conaninfo_options()
        result.requires = self.requires.copy()
        result.build_requires = self.build_requires.copy()
        result.python_requires = self.python_requires.copy()
        return result

    @staticmethod
    def create(settings, options, reqs_info, build_requires_info,
               python_requires, default_python_requires_id_mode):
        result = ConanInfo()
        result.invalid = None
        result.settings = settings.copy()
        result.options = options.copy_conaninfo_options()
        result.requires = reqs_info
        result.build_requires = build_requires_info
        result.python_requires = PythonRequiresInfo(python_requires, default_python_requires_id_mode)
        return result

    @staticmethod
    def loads(text):
        # This is used for search functionality, search prints info from this file
        parser = ConfigParser(text, ["settings", "options", "requires"],
                              raise_unexpected_field=False)
        result = ConanInfo()
        result.invalid = None
        result.settings = Values.loads(parser.settings)
        result.options = Options.loads(parser.options)
        # Requires after load are not used for any purpose, CAN'T be used, they are not correct
        # FIXME: remove this uglyness
        result.requires = RequirementsInfo({})
        result.build_requires = RequirementsInfo({})

        return result

    def dumps(self):
        def indent(text):
            if not text:
                return ""
            return '\n'.join("    " + line for line in text.splitlines())
        result = list()

        result.append("[settings]")
        result.append(indent(self.settings.dumps()))
        result.append("\n[requires]")
        result.append(indent(self.requires.dumps()))
        result.append("\n[options]")
        result.append(indent(self.options.dumps()))
        return '\n'.join(result) + "\n"

    def clone(self):
        q = self.copy()
        return q

    def package_id(self):
        """ The package_id of a conans is the sha1 of its specific requirements,
        options and settings
        """
        result = [self.settings.sha,
                  "[options]"]
        options_dumps = self.options.dumps()
        if options_dumps:
            result.append(options_dumps)
        result.append("[requires]")
        requires_dumps = self.requires.dumps()
        if requires_dumps:
            result.append(requires_dumps)
        if self.python_requires:
            result.append("[python_requires]")
            result.append(self.python_requires.dumps())
        if self.build_requires:
            result.append("[build_requires]")
            result.append(self.build_requires.dumps())
        if hasattr(self, "conf"):
            result.append(self.conf.sha)
        result.append("")  # Append endline so file ends with LF
        text = '\n'.join(result)
        package_id = sha1(text.encode())
        try:
            self.options.validate()
        except ConanException as e:
            self.invalid = BINARY_INVALID, str(e)
        return package_id

    def serialize_min(self):
        """
        This info will be shown in search results.
        """
        conan_info_json = {"settings": dict(self.settings.serialize()),
                           "options": dict(self.options.serialize())["options"],
                           "requires": self.requires.serialize()
                           }
        return conan_info_json

    def header_only(self):
        self.settings.clear()
        self.options.clear()
        self.requires.clear()<|MERGE_RESOLUTION|>--- conflicted
+++ resolved
@@ -286,12 +286,10 @@
         self._channel = self._ref.channel
         self._revision = self._ref.revision
 
-<<<<<<< HEAD
     recipe_revision_mode = full_mode
-=======
+
     def unrelated_mode(self):
         self._name = self._version = self._user = self._channel = self._revision = None
->>>>>>> 6739257c
 
 
 class PythonRequiresInfo(object):
