--- conflicted
+++ resolved
@@ -1,5 +1,4 @@
 import re
-import fnmatch
 import os
 
 from collections import OrderedDict
@@ -92,30 +91,16 @@
     "tools.build:defines": "List of extra definition flags used by different toolchains like CMakeToolchain and AutotoolsToolchain",
     "tools.build:sharedlinkflags": "List of extra flags used by CMakeToolchain for CMAKE_SHARED_LINKER_FLAGS_INIT variable",
     "tools.build:exelinkflags": "List of extra flags used by CMakeToolchain for CMAKE_EXE_LINKER_FLAGS_INIT variable",
-<<<<<<< HEAD
     # Package ID composition
     "tools.info.package_id:confs": "List of existing configuration to be part of the package ID",
-=======
-    "tools.build:compiler_executables": "Defines a Python dict-like with the compilers path to be used. Allowed keys {'c', 'cpp', 'cuda', 'objc', 'objcpp', 'rc', 'fortran', 'asm', 'hip', 'ispc'}",
-    "tools.microsoft.bash:subsystem": "Set subsystem to use for Windows. Possible values: 'msys2', 'msys', 'cygwin', 'wsl' and 'sfu'",
-    "tools.microsoft.bash:path": "Path to the shell executable. Default: 'bash'",
-    "tools.apple:sdk_path": "Path for the sdk location. This value will be passed as SDKROOT or -isysroot depending on the generator used",
-    "tools.cmake.cmaketoolchain:toolset_arch": "Will add the ',host=xxx' specifier in the 'CMAKE_GENERATOR_TOOLSET' variable of 'conan_toolchain.cmake' file",
-    "tools.gnu:pkg_config": "Define the 'pkg_config' executable name or full path",
-    "tools.env.virtualenv:powershell": "Opt-in to generate Powershell '.ps1' scripts instead of '.bat'",
-    "tools.meson.mesontoolchain:backend": "Set the Meson backend. Possible values: 'ninja', 'vs', 'vs2010', 'vs2015', 'vs2017', 'vs2019', 'xcode'",
-    "tools.meson.mesontoolchain:extra_machine_files": "List of paths for any additional native/cross file references to be appended to the existing Conan ones",
-    "tools.files.download:download_cache": "Location for the download cache",
-    "tools.build.cross_building:can_run": "Set the return value for the 'conan.tools.build.can_run()' tool",
->>>>>>> f37e5ede
 }
 
 BUILT_IN_CONFS = {key: value for key, value in sorted(BUILT_IN_CONFS.items())}
 
 
-CORE_CONF_PATTERN = re.compile(r"^core[\.:]")
-TOOLS_CONF_PATTERN = re.compile(r"^tools[\.:]")
-USER_CONF_PATTERN = re.compile(r"^user[\.:]")
+CORE_CONF_PATTERN = re.compile(r"^core[.:]")
+TOOLS_CONF_PATTERN = re.compile(r"^tools[.:]")
+USER_CONF_PATTERN = re.compile(r"^user[.:]")
 
 
 def _is_profile_module(module_name):
