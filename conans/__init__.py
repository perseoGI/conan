# Allow conans to import ConanFile from here
# to allow refactors
from conans.client.build.autotools_environment import AutoToolsBuildEnvironment
from conans.client.build.cmake import CMake
from conans.client.build.meson import Meson
from conans.client.build.msbuild import MSBuild
from conans.client.build.visual_environment import VisualStudioBuildEnvironment
from conans.client.run_environment import RunEnvironment
from conans.model.conan_file import ConanFile
from conans.model.options import Options
from conans.model.settings import Settings
from conans.util.files import load

# complex_search: With ORs and not filtering by not restricted settings
COMPLEX_SEARCH_CAPABILITY = "complex_search"
API_V2 = "api_v2"
CHECKSUM_DEPLOY = "checksum_deploy"  # Only when v2
REVISIONS = "revisions"  # Only when enabled in config, not by default look at server_launcher.py
SERVER_CAPABILITIES = [COMPLEX_SEARCH_CAPABILITY, API_V2]

<<<<<<< HEAD
__version__ = '1.7.3-dev'
=======
__version__ = '1.7.3'
>>>>>>> b3ab312b
<|MERGE_RESOLUTION|>--- conflicted
+++ resolved
@@ -18,8 +18,4 @@
 REVISIONS = "revisions"  # Only when enabled in config, not by default look at server_launcher.py
 SERVER_CAPABILITIES = [COMPLEX_SEARCH_CAPABILITY, API_V2]
 
-<<<<<<< HEAD
-__version__ = '1.7.3-dev'
-=======
-__version__ = '1.7.3'
->>>>>>> b3ab312b
+__version__ = '1.8.0-dev'
