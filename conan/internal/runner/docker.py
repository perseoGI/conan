from argparse import Namespace
import os
import sys
import json
import platform
import shutil
from typing import Optional, NamedTuple, Dict, List
import yaml
from conan.api.conan_api import ConanAPI
from conan.api.model import ListPattern
from conan.api.output import Color, ConanOutput
from conan.cli import make_abs_path
from conan.internal.runner import RunnerException
from conan.errors import ConanException
<<<<<<< HEAD
from conans.model.profile import Profile
from conans.model.version import Version
from pathlib import Path
=======
from conan.internal.model.version import Version
>>>>>>> 31dfff00

class _ContainerConfig(NamedTuple):
    class Build(NamedTuple):
        dockerfile: Optional[str] = None
        build_context: Optional[str] = None
        build_args: Optional[Dict[str, str]] = None
        cache_from: Optional[List[str]] = None

    class Run(NamedTuple):
        name: Optional[str] = None
        environment: Optional[Dict[str, str]] = None
        user: Optional[str] = None
        privileged: Optional[bool] = None
        cap_add: Optional[List[str]] = None
        security_opt: Optional[List[str]] = None
        volumes: Optional[Dict[str, str]] = None
        network: Optional[str] = None

    image: Optional[str] = None
    build: Build = Build()
    run: Run = Run()


class DockerRunner:
<<<<<<< HEAD
    def __init__(self, conan_api: ConanAPI, command: str, host_profile: Profile, build_profile: Profile, args: Namespace, raw_args: list[str]):
        self.docker_client = self._initialize_docker_client()
        self.docker_api = self.docker_client.api
=======
    def __init__(self, conan_api, command, host_profile, build_profile, args, raw_args):
        import docker.api.build
        try:
            docker_base_urls = [
                None, # Default docker configuration, let the python library detect the socket
                os.environ.get('DOCKER_HOST'), # Connect to socket defined in DOCKER_HOST
                'unix:///var/run/docker.sock', # Default linux socket
                f'unix://{os.path.expanduser("~")}/.rd/docker.sock' # Rancher linux socket
            ]
            for base_url in docker_base_urls:
                try:
                    ConanOutput().verbose(f'Trying to connect to docker "{base_url or "default"}" socket')
                    self.docker_client = docker.DockerClient(base_url=base_url, version='auto')
                    ConanOutput().verbose(f'Connected to docker "{base_url or "default"}" socket')
                    break
                except:
                    continue
            self.docker_api = self.docker_client.api
            docker.api.build.process_dockerfile = lambda dockerfile, path: ('Dockerfile', dockerfile)
        except:
            raise ConanException("Docker Client failed to initialize."
                                 "\n - Check if docker is installed and running"
                                 "\n - Run 'pip install conan[runners]'")
>>>>>>> 31dfff00
        self.conan_api = conan_api
        self.build_profile = build_profile
        self.abs_host_path = self._get_abs_host_path(args.path)
        self.args = args
        if args.format:
            raise ConanException("format argument is forbidden if running in a docker runner")

        self.configfile = self._load_config(host_profile.runner.get('configfile'))
        self.dockerfile = host_profile.runner.get('dockerfile') or self.configfile.build.dockerfile
        self.docker_build_context = host_profile.runner.get('build_context') or self.configfile.build.build_context
        self.image = host_profile.runner.get('image') or self.configfile.image
        if not (self.dockerfile or self.image):
            raise ConanException("'dockerfile' or docker image name is needed")
        self.image = self.image or 'conan-runner-default'
        self.name = self.configfile.run.name or f'conan-runner-{host_profile.runner.get("suffix", "docker")}'
        self.remove = str(host_profile.runner.get('remove', 'false')).lower() == 'true'
        self.cache = str(host_profile.runner.get('cache', 'clean'))
        if self.cache not in ['clean', 'copy', 'shared']:
            raise ConanException(f'Invalid cache value: "{self.cache}". Valid values are: clean, copy, shared')
        self.container = None

        # Runner config
        self.abs_runner_home_path = self.abs_host_path / '.conanrunner'
        self.docker_user_name = self.configfile.run.user or 'root'
        self.abs_docker_path = os.path.join(f'/{self.docker_user_name}/conanrunner', os.path.basename(self.abs_host_path)).replace("\\","/")

        # Update conan command and some paths to run inside the container
        raw_args[raw_args.index(args.path)] = self.abs_docker_path
        self.command = ' '.join([f'conan {command}'] + [f'"{raw_arg}"' if ' ' in raw_arg else raw_arg for raw_arg in raw_args] + ['-f json > create.json'])
        self.logger = DockerRunner.Output(self.name)

    def run(self) -> None:
        """
        Run conan inside a Docker container
        """
        self._build_image()
        self._start_container()
        try:
            self._init_container()
            self._run_command(self.command)
            self._update_local_cache()
        except RunnerException as e:
            raise ConanException(f'"{e.command}" inside docker fail'
                                 f'\n\nLast command output: {str(e.stdout_log)}')
        finally:
            if self.container:
                error = sys.exc_info()[0] is not None # Check if error has been raised
                log = self.logger.error if error else self.logger.status
                log('Stopping container')
                self.container.stop()
                if self.remove:
                    log('Removing container')
                    self.container.remove()

    def _initialize_docker_client(self):
        import docker
        import docker.api.build

        docker_base_urls = [
            None,  # Default docker configuration
            os.environ.get('DOCKER_HOST'),  # From DOCKER_HOST environment variable
            'unix:///var/run/docker.sock',  # Default Linux socket
            f'unix://{os.path.expanduser("~")}/.rd/docker.sock'  # Rancher Linux socket
        ]

        for base_url in docker_base_urls:
            try:
                ConanOutput().verbose(f'Trying to connect to Docker: "{base_url or "default"}"')
                client = docker.DockerClient(base_url=base_url, version='auto')
                ConanOutput().verbose(f'Connected to Docker: "{base_url or "default"}"')
                docker.api.build.process_dockerfile = lambda dockerfile, path: ('Dockerfile', dockerfile)
                return client
            except Exception:
                continue
        raise ConanException("Docker Client failed to initialize."
                             "\n - Check if docker is installed and running"
                             "\n - Run 'pip install conan[runners]'")

    def _get_abs_host_path(self, path: str) -> Path:
        abs_path = make_abs_path(path)
        if abs_path is None:
            raise ConanException("Could not determine the absolute path.")
        return Path(abs_path)

    @staticmethod
    def _load_config(file_path: Optional[str]) -> _ContainerConfig:
        # Container config
        # https://containers.dev/implementors/json_reference/
        if file_path:
            def _instans_or_error(value, obj):
                if value and (not isinstance(value, obj)):
                    raise ConanException(f"docker runner configfile syntax error: {value} must be a {obj.__name__}")
                return value
            with open(file_path, 'r') as f:
                runnerfile = yaml.safe_load(f)
            return _ContainerConfig(
                image=_instans_or_error(runnerfile.get('image'), str),
                build=_ContainerConfig.Build(
                    dockerfile=_instans_or_error(runnerfile.get('build', {}).get('dockerfile'), str),
                    build_context=_instans_or_error(runnerfile.get('build', {}).get('build_context'), str),
                    build_args=_instans_or_error(runnerfile.get('build', {}).get('build_args'), dict),
                    cache_from=_instans_or_error(runnerfile.get('build', {}).get('cacheFrom'), list),
                ),
                run=_ContainerConfig.Run(
                    name=_instans_or_error(runnerfile.get('run', {}).get('name'), str),
                    environment=_instans_or_error(runnerfile.get('run', {}).get('containerEnv'), dict),
                    user=_instans_or_error(runnerfile.get('run', {}).get('containerUser'), str),
                    privileged=_instans_or_error(runnerfile.get('run', {}).get('privileged'), bool),
                    cap_add=_instans_or_error(runnerfile.get('run', {}).get('capAdd'), list),
                    security_opt=_instans_or_error(runnerfile.get('run', {}).get('securityOpt'), list),
                    volumes=_instans_or_error(runnerfile.get('run', {}).get('mounts'), dict),
                    network=_instans_or_error(runnerfile.get('run', {}).get('network'), str),
                )
            )
        else:
            return _ContainerConfig()

    def _build_image(self) -> None:
        if not self.dockerfile:
            return
        self.logger.status(f'Building the Docker image: {self.image}')
        dockerfile_file_path = self.dockerfile
        if os.path.isdir(self.dockerfile):
            dockerfile_file_path = os.path.join(self.dockerfile, 'Dockerfile')
        with open(dockerfile_file_path) as f:
            build_path = self.docker_build_context or os.path.dirname(dockerfile_file_path)
            self.logger.highlight(f"Dockerfile path: '{dockerfile_file_path}'")
            self.logger.highlight(f"Docker build context: '{build_path}'\n")
            docker_build_logs = self.docker_api.build(
                path=build_path,
                dockerfile=f.read(),
                tag=self.image,
                buildargs=self.configfile.build.build_args,
                cache_from=self.configfile.build.cache_from,
            )
        for chunk in docker_build_logs:
            for line in chunk.decode("utf-8").split('\r\n'):
                if line:
                    stream = json.loads(line).get('stream')
                    if stream:
                        ConanOutput().status(stream.strip())

    def _start_container(self) -> None:
        volumes, environment = self._create_runner_environment()
        try:
            if self.docker_client.containers.list(all=True, filters={'name': self.name}):
                self.logger.status('Starting the docker container', fg=Color.BRIGHT_MAGENTA)
                self.container = self.docker_client.containers.get(self.name)
                self.container.start()
            else:
                if self.configfile.run.environment:
                    environment.update(self.configfile.run.environment)
                if self.configfile.run.volumes:
                    volumes.update(self.configfile.run.volumes)
                self.logger.status('Creating the docker container', fg=Color.BRIGHT_MAGENTA)
                self.container = self.docker_client.containers.run(
                    self.image,
                    "/bin/bash -c 'while true; do sleep 30; done;'",
                    name=self.name,
                    volumes=volumes,
                    environment=environment,
                    user=self.configfile.run.user,
                    privileged=self.configfile.run.privileged,
                    cap_add=self.configfile.run.cap_add,
                    security_opt=self.configfile.run.security_opt,
                    detach=True,
                    auto_remove=False,
                    network=self.configfile.run.network)
            self.logger.status(f'Container {self.name} running', fg=Color.BRIGHT_MAGENTA)
        except Exception as e:
            raise ConanException(f'Imposible to run the container "{self.name}" with image "{self.image}"'
                                 f'\n\n{str(e)}')

    def _run_command(self, command: str, workdir: Optional[str] = None, log: bool = True) -> tuple[str, str]:
        workdir = workdir or self.abs_docker_path
        if log:
            self.logger.status(f'Running in container: "{command}"')
        exec_instance = self.docker_api.exec_create(self.container.id, f"/bin/bash -c '{command}'", workdir=workdir, tty=True)
        exec_output = self.docker_api.exec_start(exec_instance['Id'], tty=True, stream=True, demux=True,)
        stderr_log, stdout_log = '', ''
        try:
            for (stdout_out, stderr_out) in exec_output:
                if stdout_out is not None:
                    stdout_log += stdout_out.decode('utf-8', errors='ignore').strip()
                    if log:
                        ConanOutput().status(stdout_out.decode('utf-8', errors='ignore').strip())
                if stderr_out is not None:
                    stderr_log += stderr_out.decode('utf-8', errors='ignore').strip()
                    if log:
                        ConanOutput().status(stderr_out.decode('utf-8', errors='ignore').strip())
        except Exception as e:
            if platform.system() == 'Windows':
                import pywintypes
                if isinstance(e, pywintypes.error):
                    pass
            else:
                raise e
        exit_metadata = self.docker_api.exec_inspect(exec_instance['Id'])
        if exit_metadata['Running'] or exit_metadata['ExitCode'] > 0:
            raise RunnerException(command=command, stdout_log=stdout_log, stderr_log=stderr_log)
        return stdout_log, stderr_log

    def _create_runner_environment(self) -> tuple[dict, dict]:
        shutil.rmtree(self.abs_runner_home_path, ignore_errors=True)
        volumes = {self.abs_host_path: {'bind': self.abs_docker_path, 'mode': 'rw'}}
        environment = {'CONAN_RUNNER_ENVIRONMENT': '1'}

        if self.cache == 'shared':
            volumes[self.conan_api.home_folder] = {'bind': f'/{self.docker_user_name}/.conan2', 'mode': 'rw'}

        if self.cache in ['clean', 'copy']:
            # Copy all conan profiles and config files to docker workspace
            os.mkdir(self.abs_runner_home_path)
            shutil.copytree(
                os.path.join(self.conan_api.home_folder, 'profiles'),
                os.path.join(self.abs_runner_home_path, 'profiles')
            )
            for file_name in ['global.conf', 'settings.yml', 'remotes.json']:
                src_file = os.path.join(self.conan_api.home_folder, file_name)
                if os.path.exists(src_file):
                    shutil.copy(src_file, os.path.join(self.abs_runner_home_path, file_name))

            if self.cache == 'copy':
                tgz_path = os.path.join(self.abs_runner_home_path, 'local_cache_save.tgz')
                self.logger.status(f'Save host cache in: {tgz_path}')
                self.conan_api.cache.save(self.conan_api.list.select(ListPattern("*:*")), tgz_path)
        return volumes, environment

    def _init_container(self) -> None:
        min_conan_version = '2.1'
        stdout, _ = self._run_command('conan --version', log=True)
        docker_conan_version = str(stdout.split('Conan version ')[1].replace('\n', '').replace('\r', '')) # Remove all characters and color
        if Version(docker_conan_version) <= Version(min_conan_version):
            raise ConanException(f'conan version inside the container must be greater than {min_conan_version}')
        if self.cache != 'shared':
            self._run_command('mkdir -p ${HOME}/.conan2/profiles', log=False)
            self._run_command('cp -r "'+self.abs_docker_path+'/.conanrunner/profiles/." ${HOME}/.conan2/profiles/.', log=False)

            for file_name in ['global.conf', 'settings.yml', 'remotes.json']:
                if os.path.exists( os.path.join(self.abs_runner_home_path, file_name)):
                    self._run_command('cp "'+self.abs_docker_path+'/.conanrunner/'+file_name+'" ${HOME}/.conan2/'+file_name, log=False)
            if self.cache in ['copy']:
                self._run_command('conan cache restore "'+self.abs_docker_path+'/.conanrunner/local_cache_save.tgz"')

    def _update_local_cache(self) -> None:
        if self.cache != 'shared':
            self._run_command('conan list --graph=create.json --graph-binaries=build --format=json > pkglist.json', log=False)
            self._run_command('conan cache save --list=pkglist.json --file "'+self.abs_docker_path+'"/.conanrunner/docker_cache_save.tgz')
            tgz_path = os.path.join(self.abs_runner_home_path, 'docker_cache_save.tgz')
            self.logger.status(f'Restore host cache from: {tgz_path}')
            self.conan_api.cache.restore(tgz_path)

    class Output(ConanOutput):
        def __init__(self, image: str):
            super().__init__()
            self.image = image

        def _write_message(self, msg, fg=None, bg=None, newline=True):
            super()._write_message(f"===> Docker Runner ({self.image}): ", Color.BLACK,
                                   Color.BRIGHT_YELLOW, newline=False)
            super()._write_message(msg, fg, bg, newline)<|MERGE_RESOLUTION|>--- conflicted
+++ resolved
@@ -12,13 +12,9 @@
 from conan.cli import make_abs_path
 from conan.internal.runner import RunnerException
 from conan.errors import ConanException
-<<<<<<< HEAD
-from conans.model.profile import Profile
-from conans.model.version import Version
 from pathlib import Path
-=======
+from conan.internal.model.profile import Profile
 from conan.internal.model.version import Version
->>>>>>> 31dfff00
 
 class _ContainerConfig(NamedTuple):
     class Build(NamedTuple):
@@ -43,35 +39,9 @@
 
 
 class DockerRunner:
-<<<<<<< HEAD
     def __init__(self, conan_api: ConanAPI, command: str, host_profile: Profile, build_profile: Profile, args: Namespace, raw_args: list[str]):
         self.docker_client = self._initialize_docker_client()
         self.docker_api = self.docker_client.api
-=======
-    def __init__(self, conan_api, command, host_profile, build_profile, args, raw_args):
-        import docker.api.build
-        try:
-            docker_base_urls = [
-                None, # Default docker configuration, let the python library detect the socket
-                os.environ.get('DOCKER_HOST'), # Connect to socket defined in DOCKER_HOST
-                'unix:///var/run/docker.sock', # Default linux socket
-                f'unix://{os.path.expanduser("~")}/.rd/docker.sock' # Rancher linux socket
-            ]
-            for base_url in docker_base_urls:
-                try:
-                    ConanOutput().verbose(f'Trying to connect to docker "{base_url or "default"}" socket')
-                    self.docker_client = docker.DockerClient(base_url=base_url, version='auto')
-                    ConanOutput().verbose(f'Connected to docker "{base_url or "default"}" socket')
-                    break
-                except:
-                    continue
-            self.docker_api = self.docker_client.api
-            docker.api.build.process_dockerfile = lambda dockerfile, path: ('Dockerfile', dockerfile)
-        except:
-            raise ConanException("Docker Client failed to initialize."
-                                 "\n - Check if docker is installed and running"
-                                 "\n - Run 'pip install conan[runners]'")
->>>>>>> 31dfff00
         self.conan_api = conan_api
         self.build_profile = build_profile
         self.abs_host_path = self._get_abs_host_path(args.path)
