--- conflicted
+++ resolved
@@ -5,7 +5,7 @@
     valid_max_cppstd, valid_min_cppstd, default_cppstd, supported_cppstd
 from conan.tools.build.cpu import build_jobs
 from conan.tools.build.cross_building import cross_building, can_run
-<<<<<<< HEAD
+from conan.tools.build.stdcpp_library import stdcpp_library
 
 
 def use_win_mingw(conanfile):
@@ -51,9 +51,4 @@
             ret.append('"{}"'.format(arg))
         else:
             ret.append(arg)
-    return " ".join(ret)
-=======
-from conan.tools.build.cppstd import check_min_cppstd, valid_min_cppstd, default_cppstd, \
-    supported_cppstd
-from conan.tools.build.stdcpp_library import stdcpp_library
->>>>>>> 3bfb9ae1
+    return " ".join(ret)