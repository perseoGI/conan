import textwrap
<<<<<<< HEAD

from jinja2 import Template

from conan.internal import check_duplicated_generator
from conan.tools.apple import to_apple_arch, is_apple_os
from conan.tools.build.cross_building import cross_building
from conan.tools.build.flags import cppstd_flag
from conan.tools.files import save
=======

from jinja2 import Template

from conan.tools._check_build_profile import check_using_build_profile
from conan.tools._compilers import cppstd_flag
from conan.tools.apple import to_apple_arch, is_apple_os
from conan.tools.build.cross_building import cross_building
from conan.tools.files import save


def _get_cpu_name(conanfile):
    host_os = conanfile.settings.get_safe('os').lower()
    host_arch = conanfile.settings.get_safe('arch')
    if is_apple_os(conanfile):
        host_os = "darwin" if host_os == "macos" else host_os
        host_arch = to_apple_arch(conanfile)
    # FIXME: Probably it's going to fail, but let's try it because it normally follows this syntax
    return f"{host_os}_{host_arch}"


# FIXME: In the future, it could be BazelPlatform instead? Check https://bazel.build/concepts/platforms
class BazelToolchain:
    """
    Creates a simple conan_bzl.rc file which defines a conan-config configuration with all the
    attributes defined by the consumer. Bear in mind that this is not a complete toolchain, it
    only fills some common CLI attributes and save them in a *.rc file.

    Important: Maybe, this toolchain should create a new Conan platform with the user
    constraints, but it's not the goal for now as Bazel has tons of platforms and toolchains
    already available in its bazel_tools repo. For now, it only admits a list of platforms defined
    by the user.
    More information related:
        * Toolchains: https://bazel.build/extending/toolchains (deprecated)
        * Platforms: https://bazel.build/concepts/platforms (new default since Bazel 7.x)
        * Migrating to platforms: https://bazel.build/concepts/platforms
        * Issue related: https://github.com/bazelbuild/bazel/issues/6516

    Others:
        CROOSTOOL: https://github.com/bazelbuild/bazel/blob/cb0fb033bad2a73e0457f206afb87e195be93df2/tools/cpp/CROSSTOOL
        Cross-compiling with Bazel: https://ltekieli.com/cross-compiling-with-bazel/
        bazelrc files: https://bazel.build/run/bazelrc
        CLI options: https://bazel.build/reference/command-line-reference
        User manual: https://bazel.build/docs/user-manual
    """

    bazelrc_name = "conan_bzl.rc"
    bazelrc_config = "conan-config"
    bazelrc_template = textwrap.dedent("""\
    # Automatic bazelrc file created by Conan
    {% if copt %}build:conan-config {{copt}}{% endif %}
    {% if conlyopt %}build:conan-config {{conlyopt}}{% endif %}
    {% if cxxopt %}build:conan-config {{cxxopt}}{% endif %}
    {% if linkopt %}build:conan-config {{linkopt}}{% endif %}
    {% if force_pic %}build:conan-config --force_pic={{force_pic}}{% endif %}
    {% if dynamic_mode %}build:conan-config --dynamic_mode={{dynamic_mode}}{% endif %}
    {% if compilation_mode %}build:conan-config --compilation_mode={{compilation_mode}}{% endif %}
    {% if compiler %}build:conan-config --compiler={{compiler}}{% endif %}
    {% if cpu %}build:conan-config --cpu={{cpu}}{% endif %}
    {% if crosstool_top %}build:conan-config --crosstool_top={{crosstool_top}}{% endif %}""")
>>>>>>> debd0b34


def _get_cpu_name(conanfile):
    host_os = conanfile.settings.get_safe('os').lower()
    host_arch = conanfile.settings.get_safe('arch')
    if is_apple_os(conanfile):
        host_os = "darwin" if host_os == "macos" else host_os
        host_arch = to_apple_arch(conanfile)
    # FIXME: Probably it's going to fail, but let's try it because it normally follows this syntax
    return f"{host_os}_{host_arch}"


# FIXME: In the future, it could be BazelPlatform instead? Check https://bazel.build/concepts/platforms
class BazelToolchain:
    """
    Creates a simple conan_bzl.rc file which defines a conan-config configuration with all the
    attributes defined by the consumer. Bear in mind that this is not a complete toolchain, it
    only fills some common CLI attributes and save them in a *.rc file.

    Important: Maybe, this toolchain should create a new Conan platform with the user
    constraints, but it's not the goal for now as Bazel has tons of platforms and toolchains
    already available in its bazel_tools repo. For now, it only admits a list of platforms defined
    by the user.
    More information related:
        * Toolchains: https://bazel.build/extending/toolchains (deprecated)
        * Platforms: https://bazel.build/concepts/platforms (new default since Bazel 7.x)
        * Migrating to platforms: https://bazel.build/concepts/platforms
        * Issue related: https://github.com/bazelbuild/bazel/issues/6516

    Others:
        CROOSTOOL: https://github.com/bazelbuild/bazel/blob/cb0fb033bad2a73e0457f206afb87e195be93df2/tools/cpp/CROSSTOOL
        Cross-compiling with Bazel: https://ltekieli.com/cross-compiling-with-bazel/
        bazelrc files: https://bazel.build/run/bazelrc
        CLI options: https://bazel.build/reference/command-line-reference
        User manual: https://bazel.build/docs/user-manual
    """

    bazelrc_name = "conan_bzl.rc"
    bazelrc_config = "conan-config"
    bazelrc_template = textwrap.dedent("""
    # Automatic bazelrc file created by Conan
    {% if copt %}build:conan-config {{copt}}{% endif %}
    {% if conlyopt %}build:conan-config {{conlyopt}}{% endif %}
    {% if cxxopt %}build:conan-config {{cxxopt}}{% endif %}
    {% if linkopt %}build:conan-config {{linkopt}}{% endif %}
    {% if force_pic %}build:conan-config --force_pic={{force_pic}}{% endif %}
    {% if dynamic_mode %}build:conan-config --dynamic_mode={{dynamic_mode}}{% endif %}
    {% if compilation_mode %}build:conan-config --compilation_mode={{compilation_mode}}{% endif %}
    {% if compiler %}build:conan-config --compiler={{compiler}}{% endif %}
    {% if cpu %}build:conan-config --cpu={{cpu}}{% endif %}
    {% if crosstool_top %}build:conan-config --crosstool_top={{crosstool_top}}{% endif %}""")

    def __init__(self, conanfile):
        self._conanfile = conanfile
<<<<<<< HEAD
        # Flags
        # TODO: Should we read the buildenv to get flags?
        self.extra_cxxflags = []
        self.extra_cflags = []
        self.extra_ldflags = []
        self.extra_defines = []

        # Bazel build parameters
        shared = self._conanfile.options.get_safe("shared")
        fpic = self._conanfile.options.get_safe("fPIC")
        self.force_pic = fpic if (not shared and fpic is not None) else None
        # FIXME: Keeping this option but it's not working as expected. It's not creating the shared
        #        libraries at all.
        self.dynamic_mode = "fully" if shared else "off"
        self.cppstd = cppstd_flag(self._conanfile.settings)
        self.copt = []
        self.conlyopt = []
        self.cxxopt = []
        self.linkopt = []
        self.compilation_mode = {'Release': 'opt', 'Debug': 'dbg'}.get(
            self._conanfile.settings.get_safe("build_type")
        )
        # Be aware that this parameter does not admit a compiler absolute path
        # If you want to add it, you will have to use a specific Bazel toolchain
        self.compiler = None
        # cpu is the target architecture, and it's a bit tricky. If it's not a cross-compilation,
        # let Bazel guess it.
        self.cpu = None
        # TODO: cross-compilation process is so powerless. Needs to use the new platforms.
        if cross_building(self._conanfile):
            # Bazel is using those toolchains/platforms by default.
            # It's better to let it configure the project in that case
            self.cpu = _get_cpu_name(conanfile)
        # This is itself a toolchain but just in case
        self.crosstool_top = None
        # TODO: Have a look at https://bazel.build/reference/be/make-variables
        # FIXME: Missing host_xxxx options. When are they needed? Cross-compilation?

    @staticmethod
    def _filter_list_empty_fields(v):
        return list(filter(bool, v))

    @property
    def cxxflags(self):
        ret = [self.cppstd]
        conf_flags = self._conanfile.conf.get("tools.build:cxxflags", default=[], check_type=list)
        ret = ret  + self.extra_cxxflags + conf_flags
        return self._filter_list_empty_fields(ret)

    @property
    def cflags(self):
        conf_flags = self._conanfile.conf.get("tools.build:cflags", default=[], check_type=list)
        ret = self.extra_cflags + conf_flags
        return self._filter_list_empty_fields(ret)

    @property
    def ldflags(self):
        conf_flags = self._conanfile.conf.get("tools.build:sharedlinkflags", default=[],
                                              check_type=list)
        conf_flags.extend(self._conanfile.conf.get("tools.build:exelinkflags", default=[],
                                                   check_type=list))
        linker_scripts = self._conanfile.conf.get("tools.build:linker_scripts", default=[], check_type=list)
        conf_flags.extend(["-T'" + linker_script + "'" for linker_script in linker_scripts])
        ret = self.extra_ldflags + conf_flags
        return self._filter_list_empty_fields(ret)

    def _context(self):
        return {
            "copt": " ".join(f"--copt={flag}" for flag in self.copt),
            "conlyopt": " ".join(f"--conlyopt={flag}" for flag in (self.conlyopt + self.cflags)),
            "cxxopt": " ".join(f"--cxxopt={flag}" for flag in (self.cxxopt + self.cxxflags)),
            "linkopt": " ".join(f"--linkopt={flag}" for flag in (self.linkopt + self.ldflags)),
            "force_pic": self.force_pic,
            "dynamic_mode": self.dynamic_mode,
            "compilation_mode": self.compilation_mode,
            "compiler": self.compiler,
            "cpu": self.cpu,
            "crosstool_top": self.crosstool_top,
        }

    @property
    def _content(self):
        context = self._context()
        content = Template(self.bazelrc_template).render(context)
        return content
=======
        # TODO: Remove namespace and check_using_build_profile in Conan 2.x
        if namespace:
            self._conanfile.output.warning("In BazelToolchain() call, namespace param has been "
                                        "deprecated as it's not used anymore.")
        check_using_build_profile(self._conanfile)
>>>>>>> debd0b34

        # Bazel build parameters
        shared = self._conanfile.options.get_safe("shared")
        fpic = self._conanfile.options.get_safe("fPIC")
        self.force_pic = fpic if (not shared and fpic is not None) else None
        # FIXME: Keeping this option but it's not working as expected. It's not creating the shared
        #        libraries at all.
        self.dynamic_mode = "fully" if shared else "off"
        self.cppstd = cppstd_flag(self._conanfile.settings)
        self.copt = []
        self.conlyopt = []
        self.cxxopt = []
        self.linkopt = []
        self.compilation_mode = {'Release': 'opt', 'Debug': 'dbg'}.get(
            self._conanfile.settings.get_safe("build_type")
        )
        # Be aware that this parameter does not admit a compiler absolute path
        # If you want to add it, you will have to use a specific Bazel toolchain
        self.compiler = None
        # cpu is the target architecture, and it's a bit tricky. If it's not a cross-compilation,
        # let Bazel guess it.
        self.cpu = None
        # TODO: cross-compilation process is so powerless. Needs to use the new platforms.
        if cross_building(self._conanfile):
            # Bazel is using those toolchains/platforms by default.
            # It's better to let it configure the project in that case
            self.cpu = _get_cpu_name(conanfile)
        # This is itself a toolchain but just in case
        self.crosstool_top = None
        # TODO: Have a look at https://bazel.build/reference/be/make-variables
        # FIXME: Missing host_xxxx options. When are they needed? Cross-compilation?

    @staticmethod
    def _filter_list_empty_fields(v):
        return list(filter(bool, v))

    @property
    def cxxflags(self):
        ret = [self.cppstd]
        conf_flags = self._conanfile.conf.get("tools.build:cxxflags", default=[], check_type=list)
        ret = ret  + self.cxxopt + conf_flags
        return self._filter_list_empty_fields(ret)

    @property
    def cflags(self):
        conf_flags = self._conanfile.conf.get("tools.build:cflags", default=[], check_type=list)
        ret = self.conlyopt + conf_flags
        return self._filter_list_empty_fields(ret)

    @property
    def ldflags(self):
        conf_flags = self._conanfile.conf.get("tools.build:sharedlinkflags", default=[],
                                              check_type=list)
        conf_flags.extend(self._conanfile.conf.get("tools.build:exelinkflags", default=[],
                                                   check_type=list))
        linker_scripts = self._conanfile.conf.get("tools.build:linker_scripts", default=[], check_type=list)
        conf_flags.extend(["-T'" + linker_script + "'" for linker_script in linker_scripts])
        ret = self.linkopt + conf_flags
        return self._filter_list_empty_fields(ret)

    def _context(self):
        return {
            "copt": " ".join(f"--copt={flag}" for flag in self.copt),
            "conlyopt": " ".join(f"--conlyopt={flag}" for flag in self.cflags),
            "cxxopt": " ".join(f"--cxxopt={flag}" for flag in self.cxxflags),
            "linkopt": " ".join(f"--linkopt={flag}" for flag in self.ldflags),
            "force_pic": self.force_pic,
            "dynamic_mode": self.dynamic_mode,
            "compilation_mode": self.compilation_mode,
            "compiler": self.compiler,
            "cpu": self.cpu,
            "crosstool_top": self.crosstool_top,
        }

    @property
    def _content(self):
        context = self._context()
        content = Template(self.bazelrc_template).render(context)
        return content

    def generate(self):
<<<<<<< HEAD
        check_duplicated_generator(self, self._conanfile)
=======
        # check_duplicated_generator(self, self._conanfile)  # uncomment for Conan 2.x
>>>>>>> debd0b34
        save(self._conanfile, BazelToolchain.bazelrc_name, self._content)<|MERGE_RESOLUTION|>--- conflicted
+++ resolved
@@ -1,5 +1,4 @@
 import textwrap
-<<<<<<< HEAD
 
 from jinja2 import Template
 
@@ -7,15 +6,6 @@
 from conan.tools.apple import to_apple_arch, is_apple_os
 from conan.tools.build.cross_building import cross_building
 from conan.tools.build.flags import cppstd_flag
-from conan.tools.files import save
-=======
-
-from jinja2 import Template
-
-from conan.tools._check_build_profile import check_using_build_profile
-from conan.tools._compilers import cppstd_flag
-from conan.tools.apple import to_apple_arch, is_apple_os
-from conan.tools.build.cross_building import cross_building
 from conan.tools.files import save
 
 
@@ -68,154 +58,9 @@
     {% if compiler %}build:conan-config --compiler={{compiler}}{% endif %}
     {% if cpu %}build:conan-config --cpu={{cpu}}{% endif %}
     {% if crosstool_top %}build:conan-config --crosstool_top={{crosstool_top}}{% endif %}""")
->>>>>>> debd0b34
-
-
-def _get_cpu_name(conanfile):
-    host_os = conanfile.settings.get_safe('os').lower()
-    host_arch = conanfile.settings.get_safe('arch')
-    if is_apple_os(conanfile):
-        host_os = "darwin" if host_os == "macos" else host_os
-        host_arch = to_apple_arch(conanfile)
-    # FIXME: Probably it's going to fail, but let's try it because it normally follows this syntax
-    return f"{host_os}_{host_arch}"
-
-
-# FIXME: In the future, it could be BazelPlatform instead? Check https://bazel.build/concepts/platforms
-class BazelToolchain:
-    """
-    Creates a simple conan_bzl.rc file which defines a conan-config configuration with all the
-    attributes defined by the consumer. Bear in mind that this is not a complete toolchain, it
-    only fills some common CLI attributes and save them in a *.rc file.
-
-    Important: Maybe, this toolchain should create a new Conan platform with the user
-    constraints, but it's not the goal for now as Bazel has tons of platforms and toolchains
-    already available in its bazel_tools repo. For now, it only admits a list of platforms defined
-    by the user.
-    More information related:
-        * Toolchains: https://bazel.build/extending/toolchains (deprecated)
-        * Platforms: https://bazel.build/concepts/platforms (new default since Bazel 7.x)
-        * Migrating to platforms: https://bazel.build/concepts/platforms
-        * Issue related: https://github.com/bazelbuild/bazel/issues/6516
-
-    Others:
-        CROOSTOOL: https://github.com/bazelbuild/bazel/blob/cb0fb033bad2a73e0457f206afb87e195be93df2/tools/cpp/CROSSTOOL
-        Cross-compiling with Bazel: https://ltekieli.com/cross-compiling-with-bazel/
-        bazelrc files: https://bazel.build/run/bazelrc
-        CLI options: https://bazel.build/reference/command-line-reference
-        User manual: https://bazel.build/docs/user-manual
-    """
-
-    bazelrc_name = "conan_bzl.rc"
-    bazelrc_config = "conan-config"
-    bazelrc_template = textwrap.dedent("""
-    # Automatic bazelrc file created by Conan
-    {% if copt %}build:conan-config {{copt}}{% endif %}
-    {% if conlyopt %}build:conan-config {{conlyopt}}{% endif %}
-    {% if cxxopt %}build:conan-config {{cxxopt}}{% endif %}
-    {% if linkopt %}build:conan-config {{linkopt}}{% endif %}
-    {% if force_pic %}build:conan-config --force_pic={{force_pic}}{% endif %}
-    {% if dynamic_mode %}build:conan-config --dynamic_mode={{dynamic_mode}}{% endif %}
-    {% if compilation_mode %}build:conan-config --compilation_mode={{compilation_mode}}{% endif %}
-    {% if compiler %}build:conan-config --compiler={{compiler}}{% endif %}
-    {% if cpu %}build:conan-config --cpu={{cpu}}{% endif %}
-    {% if crosstool_top %}build:conan-config --crosstool_top={{crosstool_top}}{% endif %}""")
 
     def __init__(self, conanfile):
         self._conanfile = conanfile
-<<<<<<< HEAD
-        # Flags
-        # TODO: Should we read the buildenv to get flags?
-        self.extra_cxxflags = []
-        self.extra_cflags = []
-        self.extra_ldflags = []
-        self.extra_defines = []
-
-        # Bazel build parameters
-        shared = self._conanfile.options.get_safe("shared")
-        fpic = self._conanfile.options.get_safe("fPIC")
-        self.force_pic = fpic if (not shared and fpic is not None) else None
-        # FIXME: Keeping this option but it's not working as expected. It's not creating the shared
-        #        libraries at all.
-        self.dynamic_mode = "fully" if shared else "off"
-        self.cppstd = cppstd_flag(self._conanfile.settings)
-        self.copt = []
-        self.conlyopt = []
-        self.cxxopt = []
-        self.linkopt = []
-        self.compilation_mode = {'Release': 'opt', 'Debug': 'dbg'}.get(
-            self._conanfile.settings.get_safe("build_type")
-        )
-        # Be aware that this parameter does not admit a compiler absolute path
-        # If you want to add it, you will have to use a specific Bazel toolchain
-        self.compiler = None
-        # cpu is the target architecture, and it's a bit tricky. If it's not a cross-compilation,
-        # let Bazel guess it.
-        self.cpu = None
-        # TODO: cross-compilation process is so powerless. Needs to use the new platforms.
-        if cross_building(self._conanfile):
-            # Bazel is using those toolchains/platforms by default.
-            # It's better to let it configure the project in that case
-            self.cpu = _get_cpu_name(conanfile)
-        # This is itself a toolchain but just in case
-        self.crosstool_top = None
-        # TODO: Have a look at https://bazel.build/reference/be/make-variables
-        # FIXME: Missing host_xxxx options. When are they needed? Cross-compilation?
-
-    @staticmethod
-    def _filter_list_empty_fields(v):
-        return list(filter(bool, v))
-
-    @property
-    def cxxflags(self):
-        ret = [self.cppstd]
-        conf_flags = self._conanfile.conf.get("tools.build:cxxflags", default=[], check_type=list)
-        ret = ret  + self.extra_cxxflags + conf_flags
-        return self._filter_list_empty_fields(ret)
-
-    @property
-    def cflags(self):
-        conf_flags = self._conanfile.conf.get("tools.build:cflags", default=[], check_type=list)
-        ret = self.extra_cflags + conf_flags
-        return self._filter_list_empty_fields(ret)
-
-    @property
-    def ldflags(self):
-        conf_flags = self._conanfile.conf.get("tools.build:sharedlinkflags", default=[],
-                                              check_type=list)
-        conf_flags.extend(self._conanfile.conf.get("tools.build:exelinkflags", default=[],
-                                                   check_type=list))
-        linker_scripts = self._conanfile.conf.get("tools.build:linker_scripts", default=[], check_type=list)
-        conf_flags.extend(["-T'" + linker_script + "'" for linker_script in linker_scripts])
-        ret = self.extra_ldflags + conf_flags
-        return self._filter_list_empty_fields(ret)
-
-    def _context(self):
-        return {
-            "copt": " ".join(f"--copt={flag}" for flag in self.copt),
-            "conlyopt": " ".join(f"--conlyopt={flag}" for flag in (self.conlyopt + self.cflags)),
-            "cxxopt": " ".join(f"--cxxopt={flag}" for flag in (self.cxxopt + self.cxxflags)),
-            "linkopt": " ".join(f"--linkopt={flag}" for flag in (self.linkopt + self.ldflags)),
-            "force_pic": self.force_pic,
-            "dynamic_mode": self.dynamic_mode,
-            "compilation_mode": self.compilation_mode,
-            "compiler": self.compiler,
-            "cpu": self.cpu,
-            "crosstool_top": self.crosstool_top,
-        }
-
-    @property
-    def _content(self):
-        context = self._context()
-        content = Template(self.bazelrc_template).render(context)
-        return content
-=======
-        # TODO: Remove namespace and check_using_build_profile in Conan 2.x
-        if namespace:
-            self._conanfile.output.warning("In BazelToolchain() call, namespace param has been "
-                                        "deprecated as it's not used anymore.")
-        check_using_build_profile(self._conanfile)
->>>>>>> debd0b34
 
         # Bazel build parameters
         shared = self._conanfile.options.get_safe("shared")
@@ -297,9 +142,5 @@
         return content
 
     def generate(self):
-<<<<<<< HEAD
         check_duplicated_generator(self, self._conanfile)
-=======
-        # check_duplicated_generator(self, self._conanfile)  # uncomment for Conan 2.x
->>>>>>> debd0b34
         save(self._conanfile, BazelToolchain.bazelrc_name, self._content)