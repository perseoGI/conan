import os

from conan.tools.build import build_jobs
<<<<<<< HEAD
from conan.tools.build.cross_building import cross_building
=======
>>>>>>> 64ea7355
from conan.tools.meson import MesonToolchain


class Meson(object):
    def __init__(self, conanfile):
        self._conanfile = conanfile

    def configure(self):
        source_folder = self._conanfile.source_folder
        build_folder = self._conanfile.build_folder
        cmd = "meson setup"
        generators_folder = self._conanfile.generators_folder
        cross = os.path.join(generators_folder, MesonToolchain.cross_filename)
        native = os.path.join(generators_folder, MesonToolchain.native_filename)
        if os.path.exists(cross):
            cmd += ' --cross-file "{}"'.format(cross)
        else:
            cmd += ' --native-file "{}"'.format(native)
        cmd += ' "{}" "{}"'.format(build_folder, source_folder)
        if self._conanfile.package_folder:
            cmd += ' -Dprefix="{}"'.format(self._conanfile.package_folder)
        self._conanfile.output.info("Meson configure cmd: {}".format(cmd))
        self._conanfile.run(cmd)

    def build(self, target=None):
        meson_build_folder = self._conanfile.build_folder
        cmd = 'meson compile -C "{}"'.format(meson_build_folder)
        njobs = build_jobs(self._conanfile)
        if njobs:
            cmd += " -j{}".format(njobs)
        if target:
            cmd += " {}".format(target)
        self._conanfile.output.info("Meson build cmd: {}".format(cmd))
        self._conanfile.run(cmd)

    def install(self):
        meson_build_folder = self._conanfile.build_folder
        cmd = 'meson install -C "{}"'.format(meson_build_folder)
        self._conanfile.run(cmd)

    def test(self):
        meson_build_folder = self._conanfile.build_folder
        cmd = 'meson test -v -C "{}"'.format(meson_build_folder)
        # TODO: Do we need vcvars for test?
        # TODO: This should use conanrunenv, but what if meson itself is a build-require?
        self._conanfile.run(cmd)<|MERGE_RESOLUTION|>--- conflicted
+++ resolved
@@ -1,10 +1,6 @@
 import os
 
 from conan.tools.build import build_jobs
-<<<<<<< HEAD
-from conan.tools.build.cross_building import cross_building
-=======
->>>>>>> 64ea7355
 from conan.tools.meson import MesonToolchain
 
 
