--- conflicted
+++ resolved
@@ -131,14 +131,11 @@
         self.project_options = {
             "wrap_mode": "nofallback"  # https://github.com/conan-io/conan/issues/10671
         }
-<<<<<<< HEAD
         #: Dict-like object that defines Meson ``preprocessor definitions``
-=======
+        self.preprocessor_definitions = {}
         # Add all the default dirs
         self.project_options.update(self._get_default_dirs())
 
->>>>>>> 744827fe
-        self.preprocessor_definitions = {}
         #: Defines the Meson ``pkg_config_path`` variable
         self.pkg_config_path = self._conanfile.generators_folder
         #: Dict-like object with the build, host, and target as the Meson machine context
@@ -206,12 +203,8 @@
         #: environment value
         self.cpp_link_args = self._get_env_list(build_env.get("LDFLAGS", []))
 
-<<<<<<< HEAD
         # Apple flags
         #: Apple arch flag as a list, e.g., ``["-arch", "i386"]``
-=======
-        # Apple flags and variables
->>>>>>> 744827fe
         self.apple_arch_flag = []
         #: Apple sysroot flag as a list, e.g., ``["-isysroot", "./Platforms/MacOSX.platform"]``
         self.apple_isysroot_flag = []
@@ -283,12 +276,9 @@
         arch = to_apple_arch(self._conanfile.settings.get_safe("arch"))
         self.apple_arch_flag = ["-arch", arch] if arch else []
         self.apple_isysroot_flag = ["-isysroot", sdk_path] if sdk_path else []
-<<<<<<< HEAD
         os_version = self._conanfile.settings.get_safe("os.version")
         subsystem = self._conanfile.settings.get_safe("os.subsystem")
         self.apple_min_version_flag = [apple_min_version_flag(os_version, os_sdk, subsystem)]
-=======
-        self.apple_min_version_flag = [apple_min_version_flag(self._conanfile)]
         # Objective C/C++ ones
         self.objc = "clang"
         self.objcpp = "clang++"
@@ -296,7 +286,6 @@
         self.objc_link_args = self._get_env_list(build_env.get('LDFLAGS', []))
         self.objcpp_args = self._get_env_list(build_env.get('OBJCXXFLAGS', []))
         self.objcpp_link_args = self._get_env_list(build_env.get('LDFLAGS', []))
->>>>>>> 744827fe
 
     def _resolve_android_cross_compilation(self):
         if not self.cross_build or not self.cross_build["host"]["system"] == "android":
