import os
import textwrap

from jinja2 import Template

from conan.tools.apple.apple import to_apple_arch, is_apple_os, apple_min_version_flag
from conan.tools.build.cross_building import cross_building
from conan.tools.build.flags import libcxx_flags
from conan.tools.env import VirtualBuildEnv
from conan.tools.meson.helpers import *
from conan.tools.microsoft import VCVars, msvc_runtime_flag
from conans.errors import ConanException
from conans.util.files import save


class MesonToolchain(object):
    """
    MesonToolchain generator
    """

    native_filename = "conan_meson_native.ini"
    cross_filename = "conan_meson_cross.ini"

    _meson_file_template = textwrap.dedent("""
    [properties]
    {% for it, value in properties.items() -%}
    {{it}} = {{value}}
    {% endfor %}

    [constants]
    preprocessor_definitions = [{% for it, value in preprocessor_definitions.items() -%}
    '-D{{ it }}="{{ value}}"'{%- if not loop.last %}, {% endif %}{% endfor %}]
    # Constants to be overridden by conan_meson_deps_flags.ini (if exists)
    deps_c_args = []
    deps_c_link_args = []
    deps_cpp_args = []
    deps_cpp_link_args = []

    [project options]
    {% for it, value in project_options.items() -%}
    {{it}} = {{value}}
    {% endfor %}

    [binaries]
    {% if c %}c = '{{c}}'{% endif %}
    {% if cpp %}cpp = '{{cpp}}'{% endif %}
    {% if is_apple_system %}
    {% if objc %}objc = '{{objc}}'{% endif %}
    {% if objcpp %}objcpp = '{{objcpp}}'{% endif %}
    {% endif %}
    {% if c_ld %}c_ld = '{{c_ld}}'{% endif %}
    {% if cpp_ld %}cpp_ld = '{{cpp_ld}}'{% endif %}
    {% if ar %}ar = '{{ar}}'{% endif %}
    {% if strip %}strip = '{{strip}}'{% endif %}
    {% if as %}as = '{{as}}'{% endif %}
    {% if windres %}windres = '{{windres}}'{% endif %}
    {% if pkgconfig %}pkgconfig = '{{pkgconfig}}'{% endif %}

    [built-in options]
    {% if buildtype %}buildtype = '{{buildtype}}'{% endif %}
    {% if debug %}debug = {{debug}}{% endif %}
    {% if default_library %}default_library = '{{default_library}}'{% endif %}
    {% if b_vscrt %}b_vscrt = '{{b_vscrt}}' {% endif %}
    {% if b_ndebug %}b_ndebug = {{b_ndebug}}{% endif %}
    {% if b_staticpic %}b_staticpic = {{b_staticpic}}{% endif %}
    {% if cpp_std %}cpp_std = '{{cpp_std}}' {% endif %}
    {% if backend %}backend = '{{backend}}' {% endif %}
    {% if pkg_config_path %}pkg_config_path = '{{pkg_config_path}}'{% endif %}
    # C/C++ arguments
    c_args = {{c_args}} + preprocessor_definitions + deps_c_args
    c_link_args = {{c_link_args}} + deps_c_link_args
    cpp_args = {{cpp_args}} + preprocessor_definitions + deps_cpp_args
    cpp_link_args = {{cpp_link_args}} + deps_cpp_link_args
    {% if is_apple_system %}
    # Objective-C/C++ arguments
    objc_args = {{objc_args}} + preprocessor_definitions + deps_c_args
    objc_link_args = {{objc_link_args}} + deps_c_link_args
    objcpp_args = {{objcpp_args}} + preprocessor_definitions + deps_cpp_args
    objcpp_link_args = {{objcpp_link_args}} + deps_cpp_link_args
    {% endif %}

    {% for context, values in cross_build.items() %}
    [{{context}}_machine]
    system = '{{values["system"]}}'
    cpu_family = '{{values["cpu_family"]}}'
    cpu = '{{values["cpu"]}}'
    endian = '{{values["endian"]}}'
    {% endfor %}
    """)

    def __init__(self, conanfile, backend=None):
        """
        :param conanfile: ``< ConanFile object >`` The current recipe object. Always use ``self``.
        :param backend: ``str`` ``backend`` Meson variable value. By default, ``ninja``.
        """
        self._conanfile = conanfile
        self._os = self._conanfile.settings.get_safe("os")
        self._is_apple_system = is_apple_os(self._conanfile)

        # Values are kept as Python built-ins so users can modify them more easily, and they are
        # only converted to Meson file syntax for rendering
        # priority: first user conf, then recipe, last one is default "ninja"
        self._backend = conanfile.conf.get("tools.meson.mesontoolchain:backend",
                                           default=backend or 'ninja')
        build_type = self._conanfile.settings.get_safe("build_type")
        self._buildtype = {"Debug": "debug",  # Note, it is not "'debug'"
                           "Release": "release",
                           "MinSizeRel": "minsize",
                           "RelWithDebInfo": "debugoptimized"}.get(build_type, build_type)
        self._b_ndebug = "true" if self._buildtype != "debug" else "false"

        # https://mesonbuild.com/Builtin-options.html#base-options
        fpic = self._conanfile.options.get_safe("fPIC")
        shared = self._conanfile.options.get_safe("shared")
        self._b_staticpic = fpic if (shared is False and fpic is not None) else None
        # https://mesonbuild.com/Builtin-options.html#core-options
        # Do not adjust "debug" if already adjusted "buildtype"
        self._default_library = ("shared" if shared else "static") if shared is not None else None

        compiler = self._conanfile.settings.get_safe("compiler")
        cppstd = self._conanfile.settings.get_safe("compiler.cppstd")
        self._cpp_std = to_cppstd_flag(compiler, cppstd)

        if compiler == "msvc":
            vscrt = msvc_runtime_flag(self._conanfile)
            self._b_vscrt = str(vscrt).lower()
        else:
            self._b_vscrt = None
        #: Dict-like object that defines Meson``properties`` with ``key=value`` format
        self.properties = {}
        #: Dict-like object that defines Meson ``project options`` with ``key=value`` format
        self.project_options = {
            "wrap_mode": "nofallback"  # https://github.com/conan-io/conan/issues/10671
        }
        #: Dict-like object that defines Meson ``preprocessor definitions``
        self.preprocessor_definitions = {}
        # Add all the default dirs
        self.project_options.update(self._get_default_dirs())

        #: Defines the Meson ``pkg_config_path`` variable
        self.pkg_config_path = self._conanfile.generators_folder

        self.libcxx, self.gcc_cxx11_abi = libcxx_flags(self._conanfile)

        #: Dict-like object with the build, host, and target as the Meson machine context
        self.cross_build = {}
        default_comp = ""
        default_comp_cpp = ""
        if cross_building(conanfile, skip_x64_x86=True):
            os_host = conanfile.settings.get_safe("os")
            arch_host = conanfile.settings.get_safe("arch")
            os_build = conanfile.settings_build.get_safe('os')
            arch_build = conanfile.settings_build.get_safe('arch')
            self.cross_build["build"] = to_meson_machine(os_build, arch_build)
            self.cross_build["host"] = to_meson_machine(os_host, arch_host)
            self.properties["needs_exe_wrapper"] = True
            if hasattr(conanfile, 'settings_target') and conanfile.settings_target:
                settings_target = conanfile.settings_target
                os_target = settings_target.get_safe("os")
                arch_target = settings_target.get_safe("arch")
                self.cross_build["target"] = to_meson_machine(os_target, arch_target)
            if is_apple_os(self._conanfile):  # default cross-compiler in Apple is common
                default_comp = "clang"
                default_comp_cpp = "clang++"
        else:
            if "Visual" in compiler or compiler == "msvc":
                default_comp = "cl"
                default_comp_cpp = "cl"
            elif "clang" in compiler:
                default_comp = "clang"
                default_comp_cpp = "clang++"
            elif compiler == "gcc":
                default_comp = "gcc"
                default_comp_cpp = "g++"

        # Read configuration for compilers
        compilers_by_conf = self._conanfile.conf.get("tools.build:compiler_executables", default={},
                                                     check_type=dict)
        # Read the VirtualBuildEnv to update the variables
        build_env = VirtualBuildEnv(self._conanfile).vars()
<<<<<<< HEAD
        #: Defines the Meson ``c`` variable. Defaulted to ``CC`` build environment value
        self.c = build_env.get("CC") or default_comp
        #: Defines the Meson ``cpp`` variable. Defaulted to ``CXX`` build environment value
        self.cpp = build_env.get("CXX") or default_comp_cpp
        #: Defines the Meson ``c_ld`` variable. Defaulted to ``CC_LD`` or ``LD`` build
        #: environment value
=======
        self.c = compilers_by_conf.get("c") or build_env.get("CC") or default_comp
        self.cpp = compilers_by_conf.get("cpp") or build_env.get("CXX") or default_comp_cpp
        # FIXME: Should we use the new tools.build:compiler_executables and avoid buildenv?
>>>>>>> 4c683138
        self.c_ld = build_env.get("CC_LD") or build_env.get("LD")
        #: Defines the Meson ``cpp_ld`` variable. Defaulted to ``CXX_LD`` or ``LD`` build
        #: environment value
        self.cpp_ld = build_env.get("CXX_LD") or build_env.get("LD")
        #: Defines the Meson ``ar`` variable. Defaulted to ``AR`` build environment value
        self.ar = build_env.get("AR")
        #: Defines the Meson ``strip`` variable. Defaulted to ``STRIP`` build environment value
        self.strip = build_env.get("STRIP")
        #: Defines the Meson ``as`` variable. Defaulted to ``AS`` build environment value
        self.as_ = build_env.get("AS")
        #: Defines the Meson ``windres`` variable. Defaulted to ``WINDRES`` build environment value
        self.windres = build_env.get("WINDRES")
        #: Defines the Meson ``pkgconfig`` variable. Defaulted to ``PKG_CONFIG``
        #: build environment value
        self.pkgconfig = build_env.get("PKG_CONFIG")
        #: Defines the Meson ``c_args`` variable. Defaulted to ``CFLAGS`` build environment value
        self.c_args = self._get_env_list(build_env.get("CFLAGS", []))
        #: Defines the Meson ``c_link_args`` variable. Defaulted to ``LDFLAGS`` build
        #: environment value
        self.c_link_args = self._get_env_list(build_env.get("LDFLAGS", []))
        #: Defines the Meson ``cpp_args`` variable. Defaulted to ``CXXFLAGS`` build environment value
        self.cpp_args = self._get_env_list(build_env.get("CXXFLAGS", []))
        #: Defines the Meson ``cpp_link_args`` variable. Defaulted to ``LDFLAGS`` build
        #: environment value
        self.cpp_link_args = self._get_env_list(build_env.get("LDFLAGS", []))

        # Apple flags and variables
        #: Apple arch flag as a list, e.g., ``["-arch", "i386"]``
        self.apple_arch_flag = []
        #: Apple sysroot flag as a list, e.g., ``["-isysroot", "./Platforms/MacOSX.platform"]``
        self.apple_isysroot_flag = []
        #: Apple minimum binary version flag as a list, e.g., ``["-mios-version-min", "10.8"]``
        self.apple_min_version_flag = []
        #: Defines the Meson ``objc`` variable. Defaulted to ``None``, if if any Apple OS ``clang``
        self.objc = None
        #: Defines the Meson ``objcpp`` variable. Defaulted to ``None``, if if any Apple OS ``clang++``
        self.objcpp = None
        #: Defines the Meson ``objc_args`` variable. Defaulted to ``OBJCFLAGS`` build environment value
        self.objc_args = []
        #: Defines the Meson ``objc_link_args`` variable. Defaulted to ``LDFLAGS`` build environment value
        self.objc_link_args = []
        #: Defines the Meson ``objcpp_args`` variable. Defaulted to ``OBJCXXFLAGS`` build environment value
        self.objcpp_args = []
        #: Defines the Meson ``objcpp_link_args`` variable. Defaulted to ``LDFLAGS`` build environment value
        self.objcpp_link_args = []

        self._resolve_apple_flags_and_variables(build_env, compilers_by_conf)
        self._resolve_android_cross_compilation()

    def _get_default_dirs(self):
        """
        Get all the default directories from cpp.package.

        Issues related:
            - https://github.com/conan-io/conan/issues/9713
            - https://github.com/conan-io/conan/issues/11596
        """
        def _get_cpp_info_value(name):
            elements = getattr(self._conanfile.cpp.package, name)
            return elements[0] if elements else None

        if not self._conanfile.package_folder:
            return {}

        ret = {}
        bindir = _get_cpp_info_value("bindirs")
        datadir = _get_cpp_info_value("resdirs")
        libdir = _get_cpp_info_value("libdirs")
        includedir = _get_cpp_info_value("includedirs")
        if bindir:
            ret.update({
                'bindir': bindir,
                'sbindir': bindir,
                'libexecdir': bindir
            })
        if datadir:
            ret.update({
                'datadir': datadir,
                'localedir': datadir,
                'mandir': datadir,
                'infodir': datadir
            })
        if includedir:
            ret["includedir"] = includedir
        if libdir:
            ret["libdir"] = libdir
        return ret

    def _resolve_apple_flags_and_variables(self, build_env, compilers_by_conf):
        if not self._is_apple_system:
            return
        # SDK path is mandatory for cross-building
        sdk_path = self._conanfile.conf.get("tools.apple:sdk_path")
        if not sdk_path and self.cross_build:
            raise ConanException("You must provide a valid SDK path for cross-compilation.")

        # TODO: Delete this os_sdk check whenever the _guess_apple_sdk_name() function disappears
        os_sdk = self._conanfile.settings.get_safe('os.sdk')
        if not os_sdk and self._os != "Macos":
            raise ConanException("Please, specify a suitable value for os.sdk.")

        # Calculating the main Apple flags
        arch = to_apple_arch(self._conanfile)
        self.apple_arch_flag = ["-arch", arch] if arch else []
        self.apple_isysroot_flag = ["-isysroot", sdk_path] if sdk_path else []
        os_version = self._conanfile.settings.get_safe("os.version")
        subsystem = self._conanfile.settings.get_safe("os.subsystem")
        self.apple_min_version_flag = [apple_min_version_flag(os_version, os_sdk, subsystem)]
        # Objective C/C++ ones
        self.objc = compilers_by_conf.get("objc", "clang")
        self.objcpp = compilers_by_conf.get("objcxx", "clang++")
        self.objc_args = self._get_env_list(build_env.get('OBJCFLAGS', []))
        self.objc_link_args = self._get_env_list(build_env.get('LDFLAGS', []))
        self.objcpp_args = self._get_env_list(build_env.get('OBJCXXFLAGS', []))
        self.objcpp_link_args = self._get_env_list(build_env.get('LDFLAGS', []))

    def _resolve_android_cross_compilation(self):
        if not self.cross_build or not self.cross_build["host"]["system"] == "android":
            return

        ndk_path = self._conanfile.conf.get("tools.android:ndk_path")
        if not ndk_path:
            raise ConanException("You must provide a NDK path. Use 'tools.android:ndk_path' "
                                 "configuration field.")

        arch = self._conanfile.settings.get_safe("arch")
        os_build = self.cross_build["build"]["system"]
        ndk_bin = os.path.join(ndk_path, "toolchains", "llvm", "prebuilt", "{}-x86_64".format(os_build), "bin")
        android_api_level = self._conanfile.settings.get_safe("os.api_level")
        android_target = {'armv7': 'armv7a-linux-androideabi',
                          'armv8': 'aarch64-linux-android',
                          'x86': 'i686-linux-android',
                          'x86_64': 'x86_64-linux-android'}.get(arch)
        self.c = os.path.join(ndk_bin, "{}{}-clang".format(android_target, android_api_level))
        self.cpp = os.path.join(ndk_bin, "{}{}-clang++".format(android_target, android_api_level))
        self.ar = os.path.join(ndk_bin, "llvm-ar")

    def _get_extra_flags(self):
        # Now, it's time to get all the flags defined by the user
        cxxflags = self._conanfile.conf.get("tools.build:cxxflags", default=[], check_type=list)
        cflags = self._conanfile.conf.get("tools.build:cflags", default=[], check_type=list)
        sharedlinkflags = self._conanfile.conf.get("tools.build:sharedlinkflags", default=[], check_type=list)
        exelinkflags = self._conanfile.conf.get("tools.build:exelinkflags", default=[], check_type=list)
        return {
            "cxxflags": cxxflags,
            "cflags": cflags,
            "ldflags": sharedlinkflags + exelinkflags
        }

    @staticmethod
    def _get_env_list(v):
        # FIXME: Should Environment have the "check_type=None" keyword as Conf?
        return v.strip().split() if not isinstance(v, list) else v

    @staticmethod
    def _filter_list_empty_fields(v):
        return list(filter(bool, v))

    def _context(self):
        apple_flags = self.apple_isysroot_flag + self.apple_arch_flag + self.apple_min_version_flag
        extra_flags = self._get_extra_flags()

        self.c_args.extend(apple_flags + extra_flags["cflags"])
        self.cpp_args.extend(apple_flags + extra_flags["cxxflags"])
        self.c_link_args.extend(apple_flags + extra_flags["ldflags"])
        self.cpp_link_args.extend(apple_flags + extra_flags["ldflags"])
        # Objective C/C++
        self.objc_args.extend(self.c_args)
        self.objcpp_args.extend(self.cpp_args)
        # These link_args have already the LDFLAGS env value so let's add only the new possible ones
        self.objc_link_args.extend(apple_flags + extra_flags["ldflags"])
        self.objcpp_link_args.extend(apple_flags + extra_flags["ldflags"])

        if self.libcxx:
            self.cpp_args.append(self.libcxx)
            self.cpp_link_args.append(self.libcxx)
        if self.gcc_cxx11_abi:
            self.cpp_args.append("-D{}".format(self.gcc_cxx11_abi))

        return {
            # https://mesonbuild.com/Machine-files.html#properties
            "properties": {k: to_meson_value(v) for k, v in self.properties.items()},
            # https://mesonbuild.com/Machine-files.html#project-specific-options
            "project_options": {k: to_meson_value(v) for k, v in self.project_options.items()},
            # https://mesonbuild.com/Builtin-options.html#directories
            # TODO : we don't manage paths like libdir here (yet?)
            # https://mesonbuild.com/Machine-files.html#binaries
            # https://mesonbuild.com/Reference-tables.html#compiler-and-linker-selection-variables
            "c": self.c,
            "cpp": self.cpp,
            "objc": self.objc,
            "objcpp": self.objcpp,
            "c_ld": self.c_ld,
            "cpp_ld": self.cpp_ld,
            "ar": self.ar,
            "strip": self.strip,
            "as": self.as_,
            "windres": self.windres,
            "pkgconfig": self.pkgconfig,
            # https://mesonbuild.com/Builtin-options.html#core-options
            "buildtype": self._buildtype,
            "default_library": self._default_library,
            "backend": self._backend,
            # https://mesonbuild.com/Builtin-options.html#base-options
            "b_vscrt": self._b_vscrt,
            "b_staticpic": to_meson_value(self._b_staticpic),  # boolean
            "b_ndebug": to_meson_value(self._b_ndebug),  # boolean as string
            # https://mesonbuild.com/Builtin-options.html#compiler-options
            "cpp_std": self._cpp_std,
            "c_args": to_meson_value(self._filter_list_empty_fields(self.c_args)),
            "c_link_args": to_meson_value(self._filter_list_empty_fields(self.c_link_args)),
            "cpp_args": to_meson_value(self._filter_list_empty_fields(self.cpp_args)),
            "cpp_link_args": to_meson_value(self._filter_list_empty_fields(self.cpp_link_args)),
            "objc_args": to_meson_value(self._filter_list_empty_fields(self.objc_args)),
            "objc_link_args": to_meson_value(self._filter_list_empty_fields(self.objc_link_args)),
            "objcpp_args": to_meson_value(self._filter_list_empty_fields(self.objcpp_args)),
            "objcpp_link_args": to_meson_value(self._filter_list_empty_fields(self.objcpp_link_args)),
            "pkg_config_path": self.pkg_config_path,
            "preprocessor_definitions": self.preprocessor_definitions,
            "cross_build": self.cross_build,
            "is_apple_system": self._is_apple_system
        }

    @property
    def _content(self):
        """
        Gets content of the file to be used by Meson as its context.

        :return: ``str`` whole Meson context content.
        """
        context = self._context()
        content = Template(self._meson_file_template).render(context)
        return content

    def generate(self):
        """
        Creates a ``conan_meson_native.ini`` (if native builds) or a
        ``conan_meson_cross.ini`` (if cross builds) with the proper content.
        If Windows OS, it will be created a ``conanvcvars.bat`` as well.
        """
        filename = self.native_filename if not self.cross_build else self.cross_filename
        save(filename, self._content)
        # FIXME: Should we check the OS and compiler to call VCVars?
        VCVars(self._conanfile).generate()<|MERGE_RESOLUTION|>--- conflicted
+++ resolved
@@ -178,18 +178,13 @@
                                                      check_type=dict)
         # Read the VirtualBuildEnv to update the variables
         build_env = VirtualBuildEnv(self._conanfile).vars()
-<<<<<<< HEAD
         #: Defines the Meson ``c`` variable. Defaulted to ``CC`` build environment value
-        self.c = build_env.get("CC") or default_comp
+        self.c = compilers_by_conf.get("c") or build_env.get("CC") or default_comp
         #: Defines the Meson ``cpp`` variable. Defaulted to ``CXX`` build environment value
-        self.cpp = build_env.get("CXX") or default_comp_cpp
+        self.cpp = compilers_by_conf.get("cpp") or build_env.get("CXX") or default_comp_cpp
+        # FIXME: Should we use the new tools.build:compiler_executables and avoid buildenv?
         #: Defines the Meson ``c_ld`` variable. Defaulted to ``CC_LD`` or ``LD`` build
         #: environment value
-=======
-        self.c = compilers_by_conf.get("c") or build_env.get("CC") or default_comp
-        self.cpp = compilers_by_conf.get("cpp") or build_env.get("CXX") or default_comp_cpp
-        # FIXME: Should we use the new tools.build:compiler_executables and avoid buildenv?
->>>>>>> 4c683138
         self.c_ld = build_env.get("CC_LD") or build_env.get("LD")
         #: Defines the Meson ``cpp_ld`` variable. Defaulted to ``CXX_LD`` or ``LD`` build
         #: environment value
