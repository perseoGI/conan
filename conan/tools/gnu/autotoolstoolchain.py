from conan.tools.apple.apple import apple_min_version_flag, to_apple_arch
from conan.tools.apple.apple import get_apple_sdk_fullname
from conan.tools.build import cmd_args_to_string
from conan.tools.build.cross_building import cross_building
from conan.tools.build.flags import architecture_flag, build_type_flags, cppstd_flag, build_type_link_flags, libcxx_flags
from conan.tools.env import Environment
from conan.tools.files.files import save_toolchain_args
from conan.tools.gnu.get_gnu_triplet import _get_gnu_triplet
from conan.tools.microsoft import VCVars, is_msvc, msvc_runtime_flag
from conans.errors import ConanException


class AutotoolsToolchain:
<<<<<<< HEAD
    def __init__(self, conanfile, namespace=None):
        """

        :param conanfile: The current recipe object. Always use ``self``.
        :param namespace: This argument avoids collisions when you have multiple toolchain calls in
               the same recipe. By setting this argument, the *conanbuild.conf* file used to pass
               information to the build helper will be named as *<namespace>_conanbuild.conf*. The default
               value is ``None`` meaning that the name of the generated file is *conanbuild.conf*. This
               namespace must be also set with the same value in the constructor of the Autotools build
               helper so that it reads the information from the proper file.
        """
=======
    def __init__(self, conanfile, namespace=None, prefix="/"):
>>>>>>> 4c1363fc
        self._conanfile = conanfile
        self._namespace = namespace
        self._prefix = prefix

        self.configure_args = self._default_configure_shared_flags() + self._default_configure_install_flags()
        self.autoreconf_args = self._default_autoreconf_flags()
        self.make_args = []

        # Flags
        self.extra_cxxflags = []
        self.extra_cflags = []
        self.extra_ldflags = []
        self.extra_defines = []

        # Defines
        self.ndebug = None
        build_type = self._conanfile.settings.get_safe("build_type")
        if build_type in ['Release', 'RelWithDebInfo', 'MinSizeRel']:
            self.ndebug = "NDEBUG"

        # TODO: This is also covering compilers like Visual Studio, necessary to test it (&remove?)
        self.build_type_flags = build_type_flags(self._conanfile.settings)
        self.build_type_link_flags = build_type_link_flags(self._conanfile.settings)

        self.cppstd = cppstd_flag(self._conanfile.settings)
        self.arch_flag = architecture_flag(self._conanfile.settings)
        self.libcxx, self.gcc_cxx11_abi = libcxx_flags(self._conanfile)
        self.fpic = self._conanfile.options.get_safe("fPIC")
        self.msvc_runtime_flag = self._get_msvc_runtime_flag()

        # Cross build triplets
        self._host = self._conanfile.conf.get("tools.gnu:host_triplet")
        self._build = None
        self._target = None

        self.apple_arch_flag = self.apple_isysroot_flag = None

        os_sdk = get_apple_sdk_fullname(conanfile)
        os_version = conanfile.settings.get_safe("os.version")
        subsystem = conanfile.settings.get_safe("os.subsystem")
        self.apple_min_version_flag = apple_min_version_flag(os_version, os_sdk, subsystem)

        self.sysroot_flag = None

        if cross_building(self._conanfile):
            os_host = conanfile.settings.get_safe("os")
            arch_host = conanfile.settings.get_safe("arch")
            os_build = conanfile.settings_build.get_safe('os')
            arch_build = conanfile.settings_build.get_safe('arch')
            compiler = self._conanfile.settings.get_safe("compiler")
            if not self._host:
                self._host = _get_gnu_triplet(os_host, arch_host, compiler=compiler)
            self._build = _get_gnu_triplet(os_build, arch_build, compiler=compiler)

            # Apple Stuff
            if os_build == "Macos":
                # SDK path is mandatory for cross-building
                sdk_path = conanfile.conf["tools.apple:sdk_path"]
                if not sdk_path:
                    raise ConanException("You must provide a valid SDK path for cross-compilation.")
                apple_arch = to_apple_arch(self._conanfile)
                # https://man.archlinux.org/man/clang.1.en#Target_Selection_Options
                self.apple_arch_flag = "-arch {}".format(apple_arch) if apple_arch else None
                # -isysroot makes all includes for your library relative to the build directory
                self.apple_isysroot_flag = "-isysroot {}".format(sdk_path) if sdk_path else None

        sysroot = self._conanfile.conf.get("tools.build:sysroot")
        sysroot = sysroot.replace("\\", "/") if sysroot is not None else None
        self.sysroot_flag = "--sysroot {}".format(sysroot) if sysroot else None

    def _get_msvc_runtime_flag(self):
        flag = msvc_runtime_flag(self._conanfile)
        if flag:
            flag = "-{}".format(flag)
        return flag

    @staticmethod
    def _filter_list_empty_fields(v):
        return list(filter(bool, v))

    @property
    def cxxflags(self):
        fpic = "-fPIC" if self.fpic else None
        ret = [self.libcxx, self.cppstd, self.arch_flag, fpic, self.msvc_runtime_flag,
               self.sysroot_flag]
        apple_flags = [self.apple_isysroot_flag, self.apple_arch_flag, self.apple_min_version_flag]
        conf_flags = self._conanfile.conf.get("tools.build:cxxflags", default=[], check_type=list)
        ret = ret + self.build_type_flags + apple_flags + conf_flags + self.extra_cxxflags
        return self._filter_list_empty_fields(ret)

    @property
    def cflags(self):
        fpic = "-fPIC" if self.fpic else None
        ret = [self.arch_flag, fpic, self.msvc_runtime_flag, self.sysroot_flag]
        apple_flags = [self.apple_isysroot_flag, self.apple_arch_flag, self.apple_min_version_flag]
        conf_flags = self._conanfile.conf.get("tools.build:cflags", default=[], check_type=list)
        ret = ret + self.build_type_flags + apple_flags + conf_flags + self.extra_cflags
        return self._filter_list_empty_fields(ret)

    @property
    def ldflags(self):
        ret = [self.arch_flag, self.sysroot_flag]
        apple_flags = [self.apple_isysroot_flag, self.apple_arch_flag, self.apple_min_version_flag]
        conf_flags = self._conanfile.conf.get("tools.build:sharedlinkflags", default=[],
                                              check_type=list)
        conf_flags.extend(self._conanfile.conf.get("tools.build:exelinkflags", default=[],
                                                   check_type=list))
        ret = ret + apple_flags + conf_flags + self.build_type_link_flags + self.extra_ldflags
        return self._filter_list_empty_fields(ret)

    @property
    def defines(self):
        conf_flags = self._conanfile.conf.get("tools.build:defines", default=[], check_type=list)
        ret = [self.ndebug, self.gcc_cxx11_abi] + conf_flags + self.extra_defines
        return self._filter_list_empty_fields(ret)

    def environment(self):
        env = Environment()
        compilers_by_conf = self._conanfile.conf.get("tools.build:compiler_executables", default={}, check_type=dict)
        if compilers_by_conf:
            compilers_mapping = {"c": "CC", "cpp": "CXX", "cuda": "NVCC", "fortran": "FC"}
            for comp, env_var in compilers_mapping.items():
                if comp in compilers_by_conf:
                    env.define(env_var, compilers_by_conf[comp])
        env.append("CPPFLAGS", ["-D{}".format(d) for d in self.defines])
        env.append("CXXFLAGS", self.cxxflags)
        env.append("CFLAGS", self.cflags)
        env.append("LDFLAGS", self.ldflags)
        env.prepend_path("PKG_CONFIG_PATH", self._conanfile.generators_folder)
        return env

    def vars(self):
        return self.environment().vars(self._conanfile, scope="build")

    def generate(self, env=None, scope="build"):
        env = env or self.environment()
        env = env.vars(self._conanfile, scope=scope)
        env.save_script("conanautotoolstoolchain")
        self.generate_args()
        VCVars(self._conanfile).generate(scope=scope)

    def _default_configure_shared_flags(self):
        args = []
        # Just add these flags if there's a shared option defined (never add to exe's)
        # FIXME: For Conan 2.0 use the package_type to decide if adding these flags or not
        try:
            if self._conanfile.options.shared:
                args.extend(["--enable-shared", "--disable-static"])
            else:
                args.extend(["--disable-shared", "--enable-static"])
        except ConanException:
            pass

        return args

    def _default_configure_install_flags(self):
        configure_install_flags = []

        def _get_argument(argument_name, cppinfo_name):
            elements = getattr(self._conanfile.cpp.package, cppinfo_name)
            return "--{}=${{prefix}}/{}".format(argument_name, elements[0]) if elements else ""

        # If someone want arguments but not the defaults can pass them in args manually
        configure_install_flags.extend([f"--prefix={self._prefix}",
                                       _get_argument("bindir", "bindirs"),
                                       _get_argument("sbindir", "bindirs"),
                                       _get_argument("libdir", "libdirs"),
                                       _get_argument("includedir", "includedirs"),
                                       _get_argument("oldincludedir", "includedirs"),
                                       _get_argument("datarootdir", "resdirs")])
        return [el for el in configure_install_flags if el]

    def _default_autoreconf_flags(self):
        return ["--force", "--install"]

    def generate_args(self):
        configure_args = []
        configure_args.extend(self.configure_args)
        user_args_str = cmd_args_to_string(self.configure_args)
        for flag, var in (("host", self._host), ("build", self._build), ("target", self._target)):
            if var and flag not in user_args_str:
                configure_args.append('--{}={}'.format(flag, var))

        args = {"configure_args": cmd_args_to_string(configure_args),
                "make_args":  cmd_args_to_string(self.make_args),
                "autoreconf_args": cmd_args_to_string(self.autoreconf_args)}

        save_toolchain_args(args, namespace=self._namespace)<|MERGE_RESOLUTION|>--- conflicted
+++ resolved
@@ -11,8 +11,7 @@
 
 
 class AutotoolsToolchain:
-<<<<<<< HEAD
-    def __init__(self, conanfile, namespace=None):
+    def __init__(self, conanfile, namespace=None, prefix="/"):
         """
 
         :param conanfile: The current recipe object. Always use ``self``.
@@ -22,10 +21,8 @@
                value is ``None`` meaning that the name of the generated file is *conanbuild.conf*. This
                namespace must be also set with the same value in the constructor of the Autotools build
                helper so that it reads the information from the proper file.
+        :param prefix: Folder to use for ``--prefix`` argument ("/" by default).
         """
-=======
-    def __init__(self, conanfile, namespace=None, prefix="/"):
->>>>>>> 4c1363fc
         self._conanfile = conanfile
         self._namespace = namespace
         self._prefix = prefix
