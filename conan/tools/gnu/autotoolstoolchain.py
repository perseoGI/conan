--- conflicted
+++ resolved
@@ -24,10 +24,6 @@
         self.cxxflags = []
         self.cflags = []
         self.ldflags = []
-<<<<<<< HEAD
-        self.libcxx = libcxx_flag(conanfile)
-        self.fpic = self._conanfile.options.get_safe("fPIC")
-=======
         self.defines = []
 
         # Defines
@@ -36,7 +32,6 @@
         build_type = self._conanfile.settings.get_safe("build_type")
         if build_type in ['Release', 'RelWithDebInfo', 'MinSizeRel']:
             self.ndebug = "NDEBUG"
->>>>>>> bd78684d
 
         # TODO: This is also covering compilers like Visual Studio, necessary to test it (&remove?)
         self.build_type_flags = build_type_flags(self._conanfile.settings)
@@ -81,10 +76,6 @@
                 # -isysroot makes all includes for your library relative to the build directory
                 self.apple_isysroot_flag = "-isysroot {}".format(sdk_path) if sdk_path else None
 
-<<<<<<< HEAD
-=======
-        check_using_build_profile(self._conanfile)
-
     def _get_cxx11_abi_define(self):
         # https://gcc.gnu.org/onlinedocs/libstdc++/manual/using_dual_abi.html
         # The default is libstdc++11, only specify the contrary '_GLIBCXX_USE_CXX11_ABI=0'
@@ -101,7 +92,6 @@
                                                                       check_type=bool):
                 return '_GLIBCXX_USE_CXX11_ABI=1'
 
->>>>>>> bd78684d
     def _get_msvc_runtime_flag(self):
         msvc_runtime_flag = None
         if self._conanfile.settings.get_safe("compiler") == "msvc":
@@ -116,27 +106,12 @@
 
         return msvc_runtime_flag
 
-<<<<<<< HEAD
-    def _cxx11_abi_define(self):
-        # https://gcc.gnu.org/onlinedocs/libstdc++/manual/using_dual_abi.html
-        # The default is libstdc++11, only specify the contrary '_GLIBCXX_USE_CXX11_ABI=0'
-=======
     def _get_libcxx_flag(self):
->>>>>>> bd78684d
         settings = self._conanfile.settings
         libcxx = settings.get_safe("compiler.libcxx")
         if not libcxx:
             return
 
-<<<<<<< HEAD
-        compiler = settings.get_safe("compiler")
-        if compiler in ['clang', 'apple-clang', 'gcc']:
-            if libcxx == 'libstdc++':
-                return '_GLIBCXX_USE_CXX11_ABI=0'
-            elif libcxx == "libstdc++11" and \
-                self._conanfile.conf.get("tools.gnu:define_libcxx11_abi", check_type=bool):
-                return '_GLIBCXX_USE_CXX11_ABI=1'
-=======
         compiler = settings.get_safe("compiler.base") or settings.get_safe("compiler")
 
         if compiler in ['clang', 'apple-clang']:
@@ -168,7 +143,6 @@
             "cppflags": cppflags,
             "ldflags": ldflags
         }
->>>>>>> bd78684d
 
     def environment(self):
         env = Environment()
