--- conflicted
+++ resolved
@@ -13,8 +13,7 @@
 
 class Autotools(object):
 
-<<<<<<< HEAD
-    def __init__(self, conanfile, namespace=None, build_script_folder=None):
+    def __init__(self, conanfile, namespace=None):
         """
         :param conanfile: The current recipe object. Always use ``self``.
         :param namespace: this argument avoids collisions when you have multiple toolchain calls in
@@ -24,12 +23,7 @@
                           the name of the generated file is *conanbuild.conf*. This namespace must
                           be also set with the same value in the constructor of the AutotoolsToolchain
                           so that it reads the information from the proper file.
-        :param build_script_folder: Subfolder where the `configure` script is located. If not specified
-                                    conanfile.source_folder is used.
         """
-=======
-    def __init__(self, conanfile, namespace=None):
->>>>>>> 2cd2560a
         self._conanfile = conanfile
 
         toolchain_file_content = load_toolchain_args(self._conanfile.generators_folder,
@@ -41,17 +35,15 @@
 
     def configure(self, build_script_folder=None, args=None):
         """
-
         Call the configure script
-
+        :param args: Extra arguments for configure
+        :param build_script_folder: Subfolder where the `configure` script is located. If not specified
+                                    conanfile.source_folder is used.
         """
-<<<<<<< HEAD
         # http://jingfenghanmax.blogspot.com.es/2010/09/configure-with-host-target-and-build.html
         # https://gcc.gnu.org/onlinedocs/gccint/Configure-Terms.html
-=======
         script_folder = os.path.join(self._conanfile.source_folder, build_script_folder) \
             if build_script_folder else self._conanfile.source_folder
->>>>>>> 2cd2560a
 
         configure_args = []
         configure_args.extend(args or [])
@@ -65,8 +57,7 @@
         self._conanfile.output.info("Calling:\n > %s" % cmd)
         self._conanfile.run(cmd)
 
-<<<<<<< HEAD
-    def make(self, target=None):
+    def make(self, target=None, args=None):
         """
         Call the make program.
 
@@ -74,9 +65,6 @@
                        building of e.g., docs, shared libraries or install for some AutoTools
                        projects
         """
-=======
-    def make(self, target=None, args=None):
->>>>>>> 2cd2560a
         make_program = self._conanfile.conf.get("tools.gnu:make_program",
                                                 default="mingw32-make" if self._use_win_mingw() else "make")
         str_args = self._make_args
@@ -118,8 +106,7 @@
                 if not _is_modified_install_name(shared_lib, full_folder, libdir):
                     _fix_install_name(shared_lib, full_folder)
 
-<<<<<<< HEAD
-    def install(self):
+    def install(self, args=None):
         """
         This is just an "alias" of ``self.make(target="install")``
 
@@ -127,12 +114,8 @@
         # FIXME: we have to run configure twice because the local flow won't work otherwise
         #  because there's no package_folder until the package step
         self.configure()
-        self.make(target="install")
-=======
-    def install(self, args=None):
         args = args if args is not None else ["DESTDIR={}".format(self._conanfile.package_folder)]
         self.make(target="install", args=args)
->>>>>>> 2cd2560a
         if self._conanfile.settings.get_safe("os") == "Macos" and self._conanfile.options.get_safe("shared", False):
             self._fix_osx_shared_install_name()
 
