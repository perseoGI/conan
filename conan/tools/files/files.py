import configparser
import errno
import gzip
import hashlib
import os
import platform
import subprocess
import sys
from contextlib import contextmanager
from fnmatch import fnmatch

import six

from conan.tools import CONAN_TOOLCHAIN_ARGS_FILE, CONAN_TOOLCHAIN_ARGS_SECTION
from conans.cli.output import ConanOutput
from conans.client.downloaders.download import run_downloader
from conans.errors import ConanException

if six.PY3:  # Remove this IF in develop2
    from shutil import which


def load(conanfile, path, encoding="utf-8"):
    """ Loads a file content """
    with open(path, 'rb') as handle:
        tmp = handle.read()
        return tmp.decode(encoding)


def save(conanfile, path, content, append=False, encoding="utf-8"):
    if append:
        mode = "ab"
        try:
            os.makedirs(os.path.dirname(path))
        except Exception:
            pass
    else:
        mode = "wb"
        dir_path = os.path.dirname(path)
        if not os.path.isdir(dir_path):
            try:
                os.makedirs(dir_path)
            except OSError as error:
                if error.errno not in (errno.EEXIST, errno.ENOENT):
                    raise OSError("The folder {} does not exist and could not be created ({})."
                                  .format(dir_path, error.strerror))
            except Exception:
                raise

    with open(path, mode) as handle:
        if not isinstance(content, bytes):
            content = bytes(content, encoding=encoding)
        handle.write(content)


def mkdir(conanfile, path):
    """Recursive mkdir, doesnt fail if already existing"""
    if os.path.exists(path):
        return
    os.makedirs(path)


def get(conanfile, url, md5='', sha1='', sha256='', destination=".", filename="",
        keep_permissions=False, pattern=None, verify=True, retry=None, retry_wait=None,
        auth=None, headers=None, strip_root=False):
    """ high level downloader + unzipper + (optional hash checker) + delete temporary zip
    """
<<<<<<< HEAD
=======

>>>>>>> 233bfda8
    if not filename:  # deduce filename from the URL
        url_base = url[0] if isinstance(url, (list, tuple)) else url
        if "?" in url_base or "=" in url_base:
            raise ConanException("Cannot deduce file name from the url: '{}'. Use 'filename' "
                                 "parameter.".format(url_base))
        filename = os.path.basename(url_base)

    download(conanfile, url, filename, verify=verify,
             retry=retry, retry_wait=retry_wait, auth=auth, headers=headers,
             md5=md5, sha1=sha1, sha256=sha256)
<<<<<<< HEAD
    unzip(filename, destination=destination, keep_permissions=keep_permissions, pattern=pattern,
          strip_root=strip_root)
=======
    unzip(conanfile, filename, destination=destination, keep_permissions=keep_permissions,
          pattern=pattern, strip_root=strip_root)
>>>>>>> 233bfda8
    os.unlink(filename)


def ftp_download(conanfile, ip, filename, login='', password=''):
    # TODO: Check if we want to join this method with download() one, based on ftp:// protocol
    # this has been requested by some users, but the signature is a bit divergent
    import ftplib
    ftp = None
    try:
        ftp = ftplib.FTP(ip)
        ftp.login(login, password)
        filepath, filename = os.path.split(filename)
        if filepath:
            ftp.cwd(filepath)
        with open(filename, 'wb') as f:
            ftp.retrbinary('RETR ' + filename, f.write)
    except Exception as e:
        try:
            os.unlink(filename)
        except OSError:
            pass
        raise ConanException("Error in FTP download from %s\n%s" % (ip, str(e)))
    finally:
        if ftp:
            ftp.quit()


def download(conanfile, url, filename, verify=True, retry=None, retry_wait=None,
             auth=None, headers=None, md5='', sha1='', sha256=''):
    """Retrieves a file from a given URL into a file with a given filename.
       It uses certificates from a list of known verifiers for https downloads,
       but this can be optionally disabled.

    :param conanfile:
    :param url: URL to download. It can be a list, which only the first one will be downloaded, and
                the follow URLs will be used as mirror in case of download error.
    :param filename: Name of the file to be created in the local storage
    :param verify: When False, disables https certificate validation
    :param retry: Number of retries in case of failure. Default is overriden by general.retry in the
                  conan.conf file
    :param retry_wait: Seconds to wait between download attempts. Default is overriden by
                       general.retry_wait in the conan.conf file
    :param auth: A tuple of user and password to use HTTPBasic authentication
    :param headers: A dictionary with additional headers
    :param md5: MD5 hash code to check the downloaded file
    :param sha1: SHA-1 hash code to check the downloaded file
    :param sha256: SHA-256 hash code to check the downloaded file
    :return: None
    """
    # TODO: Add all parameters to the new conf
    requester = conanfile._conan_requester
    config = conanfile.conf
    out = ConanOutput()
    overwrite = True

    config_retry = config.get("tools.files.download:retry", int, None)
    retry = config_retry if config_retry is not None else retry if retry is not None else 2
    config_retry_wait = config.get("tools.files.download:retry_wait", int, None)
    retry_wait = config_retry_wait if config_retry_wait is not None \
        else retry_wait if retry_wait is not None else 5

    checksum = sha256 or sha1 or md5
    download_cache = config["tools.files.download:download_cache"] if checksum else None

    def _download_file(file_url):
        # The download cache is only used if a checksum is provided, otherwise, a normal download
        run_downloader(requester=requester, verify=verify, download_cache=download_cache,
                       url=file_url, overwrite=overwrite,
                       file_path=filename, retry=retry, retry_wait=retry_wait,
                       auth=auth, headers=headers, md5=md5, sha1=sha1, sha256=sha256)
        out.writeln("")

    if not isinstance(url, (list, tuple)):
        _download_file(url)
    else:  # We were provided several URLs to try
        for url_it in url:
            try:
                _download_file(url_it)
                break
            except Exception as error:
                message = "Could not download from the URL {}: {}.".format(url_it, str(error))
                out.warning(message + " Trying another mirror.")
        else:
            raise ConanException("All downloads from ({}) URLs have failed.".format(len(url)))


def rename(conanfile, src, dst):
    """
    rename a file or folder to avoid "Access is denied" error on Windows
    :param conanfile: conanfile object
    :param src: Source file or folder
    :param dst: Destination file or folder
    :return: None
    """
    # FIXME: This function has been copied from legacy. Needs to fix: which() call and wrap subprocess call.
    if os.path.exists(dst):
        raise ConanException("rename {} to {} failed, dst exists.".format(src, dst))

    if platform.system() == "Windows" and which("robocopy") and os.path.isdir(src):
        # /move Moves files and directories, and deletes them from the source after they are copied.
        # /e Copies subdirectories. Note that this option includes empty directories.
        # /ndl Specifies that directory names are not to be logged.
        # /nfl Specifies that file names are not to be logged.
        process = subprocess.Popen(["robocopy", "/move", "/e", "/ndl", "/nfl", src, dst],
                                   stdout=subprocess.PIPE)
        process.communicate()
        if process.returncode > 7:  # https://ss64.com/nt/robocopy-exit.html
            raise ConanException("rename {} to {} failed.".format(src, dst))
    else:
        try:
            os.rename(src, dst)
        except Exception as err:
            raise ConanException("rename {} to {} failed: {}".format(src, dst, err))


def load_toolchain_args(generators_folder=None, namespace=None):
    """
    Helper function to load the content of any CONAN_TOOLCHAIN_ARGS_FILE

    :param generators_folder: `str` folder where is located the CONAN_TOOLCHAIN_ARGS_FILE.
    :param namespace: `str` namespace to be prepended to the filename.
    :return: <class 'configparser.SectionProxy'>
    """
    namespace_name = "{}_{}".format(namespace, CONAN_TOOLCHAIN_ARGS_FILE) if namespace \
        else CONAN_TOOLCHAIN_ARGS_FILE
    args_file = os.path.join(generators_folder, namespace_name) if generators_folder \
        else namespace_name
    toolchain_config = configparser.ConfigParser()
    toolchain_file = toolchain_config.read(args_file)
    if not toolchain_file:
        raise ConanException("The file %s does not exist. Please, make sure that it was not"
                             " generated in another folder." % args_file)
    try:
        return toolchain_config[CONAN_TOOLCHAIN_ARGS_SECTION]
    except KeyError:
        raise ConanException("The primary section [%s] does not exist in the file %s. Please, add it"
                             " as the default one of all your configuration variables." %
                             (CONAN_TOOLCHAIN_ARGS_SECTION, args_file))


def save_toolchain_args(content, generators_folder=None, namespace=None):
    """
    Helper function to save the content into the CONAN_TOOLCHAIN_ARGS_FILE

    :param content: `dict` all the information to be saved into the toolchain file.
    :param namespace: `str` namespace to be prepended to the filename.
    :param generators_folder: `str` folder where is located the CONAN_TOOLCHAIN_ARGS_FILE
    """
    # Let's prune None values
    content_ = {k: v for k, v in content.items() if v is not None}
    namespace_name = "{}_{}".format(namespace, CONAN_TOOLCHAIN_ARGS_FILE) if namespace \
        else CONAN_TOOLCHAIN_ARGS_FILE
    args_file = os.path.join(generators_folder, namespace_name) if generators_folder \
        else namespace_name
    toolchain_config = configparser.ConfigParser()
    toolchain_config[CONAN_TOOLCHAIN_ARGS_SECTION] = content_
    with open(args_file, "w") as f:
        toolchain_config.write(f)


@contextmanager
def chdir(conanfile, newdir):
    old_path = os.getcwd()
    os.chdir(newdir)
    try:
        yield
    finally:
        os.chdir(old_path)


def unzip(conanfile, filename, destination=".", keep_permissions=False, pattern=None,
          strip_root=False):
    """
    Unzip a zipped file
    :param filename: Path to the zip file
    :param destination: Destination folder (or file for .gz files)
    :param keep_permissions: Keep the zip permissions. WARNING: Can be
    dangerous if the zip was not created in a NIX system, the bits could
    produce undefined permission schema. Use this option only if you are sure
    that the zip was created correctly.
    :param pattern: Extract only paths matching the pattern. This should be a
    Unix shell-style wildcard, see fnmatch documentation for more details.
    :param flat: If all the contents are in a single dir, flat that directory.
    :return:
    """

    output = conanfile.output
    if (filename.endswith(".tar.gz") or filename.endswith(".tgz") or
            filename.endswith(".tbz2") or filename.endswith(".tar.bz2") or
            filename.endswith(".tar")):
        return untargz(filename, destination, pattern, strip_root)
    if filename.endswith(".gz"):
        with gzip.open(filename, 'rb') as f:
            file_content = f.read()
        target_name = filename[:-3] if destination == "." else destination
        save(conanfile, target_name, file_content)
        return
    if filename.endswith(".tar.xz") or filename.endswith(".txz"):
        return untargz(filename, destination, pattern, strip_root)

    import zipfile
    full_path = os.path.normpath(os.path.join(os.getcwd(), destination))

    if hasattr(sys.stdout, "isatty") and sys.stdout.isatty():
        def print_progress(the_size, uncomp_size):
            the_size = (the_size * 100.0 / uncomp_size) if uncomp_size != 0 else 0
            txt_msg = "Unzipping %d %%"
            if the_size > print_progress.last_size + 1:
                output.rewrite_line(txt_msg % the_size)
                print_progress.last_size = the_size
                if int(the_size) == 99:
                    output.rewrite_line(txt_msg % 100)
    else:
        def print_progress(_, __):
            pass

    with zipfile.ZipFile(filename, "r") as z:
        zip_info = z.infolist()
        if pattern:
            zip_info = [zi for zi in zip_info if fnmatch(zi.filename, pattern)]
        if strip_root:
            names = [n.replace("\\", "/") for n in z.namelist()]
            common_folder = os.path.commonprefix(names).split("/", 1)[0]
            if not common_folder and len(names) > 1:
                raise ConanException("The zip file contains more than 1 folder in the root")
            if len(names) == 1 and len(names[0].split("/", 1)) == 1:
                raise ConanException("The zip file contains a file in the root")
            # Remove the directory entry if present
            # Note: The "zip" format contains the "/" at the end if it is a directory
            zip_info = [m for m in zip_info if m.filename != (common_folder + "/")]
            for member in zip_info:
                name = member.filename.replace("\\", "/")
                member.filename = name.split("/", 1)[1]

        uncompress_size = sum((file_.file_size for file_ in zip_info))
        if uncompress_size > 100000:
            output.info("Unzipping %s, this can take a while" % _human_size(uncompress_size))
        else:
            output.info("Unzipping %s" % _human_size(uncompress_size))
        extracted_size = 0

        print_progress.last_size = -1
        if platform.system() == "Windows":
            for file_ in zip_info:
                extracted_size += file_.file_size
                print_progress(extracted_size, uncompress_size)
                try:
                    z.extract(file_, full_path)
                except Exception as e:
                    output.error("Error extract %s\n%s" % (file_.filename, str(e)))
        else:  # duplicated for, to avoid a platform check for each zipped file
            for file_ in zip_info:
                extracted_size += file_.file_size
                print_progress(extracted_size, uncompress_size)
                try:
                    z.extract(file_, full_path)
                    if keep_permissions:
                        # Could be dangerous if the ZIP has been created in a non nix system
                        # https://bugs.python.org/issue15795
                        perm = file_.external_attr >> 16 & 0xFFF
                        os.chmod(os.path.join(full_path, file_.filename), perm)
                except Exception as e:
                    output.error("Error extract %s\n%s" % (file_.filename, str(e)))
        output.writeln("")


def untargz(filename, destination=".", pattern=None, strip_root=False):
    # NOT EXPOSED at `conan.tools.files` but used in tests
    import tarfile
    with tarfile.TarFile.open(filename, 'r:*') as tarredgzippedFile:
        if not pattern and not strip_root:
            tarredgzippedFile.extractall(destination)
        else:
            members = tarredgzippedFile.getmembers()

            if strip_root:
                names = [n.replace("\\", "/") for n in tarredgzippedFile.getnames()]
                common_folder = os.path.commonprefix(names).split("/", 1)[0]
                if not common_folder and len(names) > 1:
                    raise ConanException("The tgz file contains more than 1 folder in the root")
                if len(names) == 1 and len(names[0].split("/", 1)) == 1:
                    raise ConanException("The tgz file contains a file in the root")
                # Remove the directory entry if present
                members = [m for m in members if m.name != common_folder]
                for member in members:
                    name = member.name.replace("\\", "/")
                    member.name = name.split("/", 1)[1]
                    member.path = member.name
            if pattern:
                members = list(filter(lambda m: fnmatch(m.name, pattern),
                                      tarredgzippedFile.getmembers()))
            tarredgzippedFile.extractall(destination, members=members)


def _human_size(size_bytes):
    """
    format a size in bytes into a 'human' file size, e.g. B, KB, MB, GB, TB, PB
    Note that bytes will be reported in whole numbers but KB and above will have
    greater precision.  e.g. 43 B, 443 KB, 4.3 MB, 4.43 GB, etc
    """
    UNIT_SIZE = 1000.0

    suffixes_table = [('B', 0), ('KB', 1), ('MB', 1), ('GB', 2), ('TB', 2), ('PB', 2)]

    num = float(size_bytes)
    the_precision = None
    the_suffix = None
    for suffix, precision in suffixes_table:
        the_precision = precision
        the_suffix = suffix
        if num < UNIT_SIZE:
            break
        num /= UNIT_SIZE

    if the_precision == 0:
        formatted_size = "%d" % num
    else:
        formatted_size = str(round(num, ndigits=the_precision))

    return "%s%s" % (formatted_size, the_suffix)


def check_sha1(conanfile, file_path, signature):
    _check_with_algorithm_sum("sha1", file_path, signature)


def check_md5(conanfile, file_path, signature):
    _check_with_algorithm_sum("md5", file_path, signature)


def check_sha256(conanfile, file_path, signature):
    _check_with_algorithm_sum("sha256", file_path, signature)


def _check_with_algorithm_sum(algorithm_name, file_path, signature):
    real_signature = _generic_algorithm_sum(file_path, algorithm_name)
    if real_signature != signature.lower():
        raise ConanException("%s signature failed for '%s' file. \n"
                             " Provided signature: %s  \n"
                             " Computed signature: %s" % (algorithm_name,
                                                          os.path.basename(file_path),
                                                          signature,
                                                          real_signature))


def _generic_algorithm_sum(file_path, algorithm_name):

    with open(file_path, 'rb') as fh:
        try:
            m = hashlib.new(algorithm_name)
        except ValueError:  # FIPS error https://github.com/conan-io/conan/issues/7800
            m = hashlib.new(algorithm_name, usedforsecurity=False)
        while True:
            data = fh.read(8192)
            if not data:
                break
            m.update(data)
        return m.hexdigest()


def replace_in_file(conanfile, file_path, search, replace, strict=True, encoding="utf-8"):
    """
    :param conanfile: Conanfile instance
    :param file_path: Path to the file
    :param search: Pattern to search
    :param replace: string to replace the matches
    :param strict: Raise in case "search" is not found in the file contents
    :return:
    """
    output = conanfile.output
    content = load(conanfile, file_path, encoding=encoding)
    if -1 == content.find(search):
        message = "replace_in_file didn't find pattern '%s' in '%s' file." % (search, file_path)
        if strict:
            raise ConanException(message)
        else:
            output.warn(message)
            return False
    content = content.replace(search, replace)
    save(conanfile, file_path, content, encoding=encoding)


def collect_libs(conanfile, folder=None):
    if not conanfile.package_folder:
        return []
    if folder:
        lib_folders = [os.path.join(conanfile.package_folder, folder)]
    else:
        lib_folders = [os.path.join(conanfile.package_folder, folder)
                       for folder in conanfile.cpp_info.libdirs]
    result = []
    for lib_folder in lib_folders:
        if not os.path.exists(lib_folder):
            conanfile.output.warn("Lib folder doesn't exist, can't collect libraries: "
                                  "{0}".format(lib_folder))
            continue
        files = os.listdir(lib_folder)
        for f in files:
            name, ext = os.path.splitext(f)
            if ext in (".so", ".lib", ".a", ".dylib", ".bc"):
                if ext != ".lib" and name.startswith("lib"):
                    name = name[3:]
                if name in result:
                    conanfile.output.warn("Library '%s' was either already found in a previous "
                                          "'conanfile.cpp_info.libdirs' folder or appears several "
                                          "times with a different file extension" % name)
                else:
                    result.append(name)
    result.sort()
    return result<|MERGE_RESOLUTION|>--- conflicted
+++ resolved
@@ -8,16 +8,13 @@
 import sys
 from contextlib import contextmanager
 from fnmatch import fnmatch
-
-import six
+from shutil import which
+
 
 from conan.tools import CONAN_TOOLCHAIN_ARGS_FILE, CONAN_TOOLCHAIN_ARGS_SECTION
 from conans.cli.output import ConanOutput
 from conans.client.downloaders.download import run_downloader
 from conans.errors import ConanException
-
-if six.PY3:  # Remove this IF in develop2
-    from shutil import which
 
 
 def load(conanfile, path, encoding="utf-8"):
@@ -65,10 +62,6 @@
         auth=None, headers=None, strip_root=False):
     """ high level downloader + unzipper + (optional hash checker) + delete temporary zip
     """
-<<<<<<< HEAD
-=======
-
->>>>>>> 233bfda8
     if not filename:  # deduce filename from the URL
         url_base = url[0] if isinstance(url, (list, tuple)) else url
         if "?" in url_base or "=" in url_base:
@@ -79,13 +72,8 @@
     download(conanfile, url, filename, verify=verify,
              retry=retry, retry_wait=retry_wait, auth=auth, headers=headers,
              md5=md5, sha1=sha1, sha256=sha256)
-<<<<<<< HEAD
-    unzip(filename, destination=destination, keep_permissions=keep_permissions, pattern=pattern,
-          strip_root=strip_root)
-=======
     unzip(conanfile, filename, destination=destination, keep_permissions=keep_permissions,
           pattern=pattern, strip_root=strip_root)
->>>>>>> 233bfda8
     os.unlink(filename)
 
 
